# coding=utf-8
# Copyright (c) 2020, NVIDIA CORPORATION.  All rights reserved.
#
# Licensed under the Apache License, Version 2.0 (the "License");
# you may not use this file except in compliance with the License.
# You may obtain a copy of the License at
#
#     http://www.apache.org/licenses/LICENSE-2.0
#
# Unless required by applicable law or agreed to in writing, software
# distributed under the License is distributed on an "AS IS" BASIS,
# WITHOUT WARRANTIES OR CONDITIONS OF ANY KIND, either express or implied.
# See the License for the specific language governing permissions and
# limitations under the License.

"""Transformer."""
import math
from contextlib import nullcontext

import torch
import torch.nn.functional as F
from einops import rearrange, repeat
from regex import W

from nemo.collections.nlp.modules.common.megatron.fused_bias_dropout_add import (
    bias_dropout_add,
    bias_dropout_add_fused_inference,
    bias_dropout_add_fused_train,
    dropout_add,
)
from nemo.collections.nlp.modules.common.megatron.fused_bias_geglu import fused_bias_geglu
from nemo.collections.nlp.modules.common.megatron.fused_bias_gelu import fused_bias_gelu
from nemo.collections.nlp.modules.common.megatron.fused_layer_norm import get_layer_norm
from nemo.collections.nlp.modules.common.megatron.layer_type import LayerType
from nemo.collections.nlp.modules.common.megatron.module import MegatronModule
from nemo.collections.nlp.modules.common.megatron.rotary_pos_embedding import apply_rotary_pos_emb
from nemo.collections.nlp.modules.common.megatron.utils import ApexGuardDefaults, attention_mask_func, erf_gelu
from nemo.utils import logging

try:
    from apex.transformer import parallel_state, tensor_parallel
    from apex.transformer.enums import AttnMaskType, AttnType, ModelType
    from apex.transformer.functional.fused_softmax import FusedScaleMaskSoftmax
    from apex.transformer.utils import divide as safe_divide
    from apex.transformer.parallel_state import get_tensor_model_parallel_world_size
    from apex.normalization import MixedFusedRMSNorm

    HAVE_APEX = True

except (ImportError, ModuleNotFoundError):

    HAVE_APEX = False

    # fake missing classes with None attributes
    ModelType = AttnMaskType = AttnType = LayerType = ApexGuardDefaults()


""" We use the following notation throughout this file:
     h: hidden size
     n: number of attention heads
     p: number of model parallel partitions
     np: n/p
     hp: h/p
     hn: h/n
     b: batch size
     s: sequence length
     l: number of layers
    Transformer takes input of size [s, b, h] and returns a
    tensor of the same size. We use the following arguments:
        hyperparameters: transformer hyperparameters
"""

if HAVE_APEX:

    class ColumnLinear(tensor_parallel.ColumnParallelLinear):
        # redefine forward only for non-parallel inference
        def forward(self, input_):
            world_size = get_tensor_model_parallel_world_size()
            if input_.requires_grad or world_size > 1:
                return tensor_parallel.ColumnParallelLinear.forward(self, input_)

            # Matrix multiply.
            output = torch.matmul(input_, self.weight.t())
            if not self.skip_bias_add and self.bias is not None:
                output = output + self.bias

            output_bias = self.bias if self.skip_bias_add else None

            return output, output_bias


else:

    class ColumnLinear(ApexGuardDefaults):
        def __init__(self):
            super().__init__()

            logging.warning(
                "Apex was not found. ColumnLinear will not work. Please see the NeMo README for installation instructions: https://github.com/NVIDIA/NeMo#megatron-gpt."
            )


class ParallelMLP(MegatronModule):
    """MLP.

    MLP will take the input with h hidden state, project it to 4*h
    hidden dimension, perform nonlinear transformation, and project the
    state back into h hidden dimension.
    """

    def __init__(
        self,
        init_method,
        output_layer_init_method,
        hidden_size,
        ffn_hidden_size,
        use_cpu_initialization=False,
        bias_activation_fusion=True,
        openai_gelu=False,
        onnx_safe=False,
        activation='gelu',
        bias=True,
        transformer_block_type='pre_ln',
        normalization='layernorm',
        layernorm_epsilon=1e-5,
        persist_layer_norm=False,
        sequence_parallel=False,
        gradient_accumulation_fusion=False,
    ):
        super(ParallelMLP, self).__init__()
        self.activation = activation
        self.bias = bias
        self.transformer_block_type = transformer_block_type
        self.normalization = normalization
        self.layernorm_epsilon = layernorm_epsilon
        self.persist_layer_norm = persist_layer_norm
        self.activation = activation

        if activation not in ['gelu', 'geglu', 'reglu', 'swiglu']:
            raise ValueError(f"Activation {activation} not supported. Only gelu, geglu, reglu, swiglu are supported.")

        # TODO: figure out async
        # Project to 4h.
        self.dense_h_to_4h = ColumnLinear(
            hidden_size,
            ffn_hidden_size,  # NOTE: When using geglu, divide ffn dim by 2/3 to keep overall params the same.
            gather_output=False,
            init_method=init_method,
            skip_bias_add=True,
            use_cpu_initialization=use_cpu_initialization,
            bias=bias,
            sequence_parallel_enabled=sequence_parallel,
            no_async_tensor_model_parallel_allreduce=True,
            gradient_accumulation_fusion=gradient_accumulation_fusion,
        )

        if activation in ['geglu', 'reglu', 'swiglu']:
            # Separate linear layer for *GLU activations.
            # Source: https://github.com/huggingface/transformers/blob/bee361c6f1f7704f8c688895f2f86f6e5ff84727/src/transformers/models/t5/modeling_t5.py#L292
            self.dense_h_to_4h_2 = ColumnLinear(
                hidden_size,
                ffn_hidden_size,  # NOTE: When using *glu, divide ffn dim by 2/3 to keep overall params the same.
                gather_output=False,
                init_method=init_method,
                skip_bias_add=True,
                use_cpu_initialization=use_cpu_initialization,
                bias=bias,
                sequence_parallel_enabled=sequence_parallel,
                no_async_tensor_model_parallel_allreduce=True,
                gradient_accumulation_fusion=gradient_accumulation_fusion,
            )

        self.glu_activation_family = activation in ['geglu', 'reglu', 'swiglu']
        bias_activation_fusion_unavailable = activation in ['reglu', 'swiglu']

        if bias_activation_fusion_unavailable and bias_activation_fusion:
            raise ValueError(
                f"Cannot use bias_activation_fusion with {activation} activation. Please turn bias gelu fusion off."
            )

        if self.glu_activation_family and openai_gelu:
            raise ValueError(
                f"Cannot use openai_gelu with specificed activation function : {activation} Please turn openai gelu off."
            )

        if self.glu_activation_family and onnx_safe:
            raise ValueError(
                f"Cannot use onnx_safe with specificed activation function : {activation} Please turn onnx safe off."
            )

        if bias_activation_fusion and not bias:
            raise ValueError(
                f"Cannot use bias_activation_fusion without bias terms. Please set bias=True or bias_activation_fusion=False."
            )

        self.bias_activation_fusion = bias_activation_fusion

        if activation in ["gelu", "geglu"]:
            self.activation_func = F.gelu
        elif openai_gelu:
            self.activation_func = openai_gelu
        elif onnx_safe:
            self.activation_func = erf_gelu
        elif activation == "reglu":
            self.activation_func = F.relu
        elif activation == "swiglu":
            # SiLU or sigmoid linear unit is the same as swish with beta = 1 (which is what https://arxiv.org/pdf/2002.05202.pdf uses.)
            self.activation_func = F.silu

        # Project back to h.
        self.dense_4h_to_h = tensor_parallel.RowParallelLinear(
            ffn_hidden_size,
            hidden_size,
            input_is_parallel=True,
            init_method=output_layer_init_method,
            skip_bias_add=True,
            use_cpu_initialization=use_cpu_initialization,
            bias=bias,
            sequence_parallel_enabled=sequence_parallel,
            gradient_accumulation_fusion=gradient_accumulation_fusion,
        )

        # Normformer normalization
        if transformer_block_type == 'normformer':
            if normalization == 'layernorm':
                self.normalization = get_layer_norm(
                    ffn_hidden_size // get_tensor_model_parallel_world_size(), layernorm_epsilon, persist_layer_norm
                )
            else:
                self.normalization = MixedFusedRMSNorm(
                    ffn_hidden_size // get_tensor_model_parallel_world_size(), layernorm_epsilon
                )

    def forward(self, hidden_states):

        # [s, b, 4hp]
        intermediate_parallel, bias_parallel = self.dense_h_to_4h(hidden_states)

        if self.glu_activation_family:
            intermediate_parallel_2, bias_parallel_2 = self.dense_h_to_4h_2(hidden_states)

        if self.bias_activation_fusion:
            if self.activation == 'gelu':
                intermediate_parallel = fused_bias_gelu(intermediate_parallel, bias_parallel)
            elif self.activation == 'geglu':
                intermediate_parallel = fused_bias_geglu(
                    intermediate_parallel, bias_parallel, intermediate_parallel_2, bias_parallel_2
                )

        elif self.activation in ['reglu', 'swiglu']:
            if bias_parallel is not None:
                intermediate_parallel = self.activation_func(intermediate_parallel + bias_parallel) * (
                    intermediate_parallel_2 + bias_parallel_2
                )
            else:
                intermediate_parallel = self.activation_func(intermediate_parallel) * intermediate_parallel_2

        else:
            if bias_parallel is not None:
                intermediate_parallel = self.activation_func(intermediate_parallel + bias_parallel)
            else:
                intermediate_parallel = self.activation_func(intermediate_parallel)

        # Normformer normalization
        if self.transformer_block_type == 'normformer':
            intermediate_parallel = self.normalization(intermediate_parallel)

        # [s, b, h]
        output, output_bias = self.dense_4h_to_h(intermediate_parallel)
        return output, output_bias


class CoreAttention(MegatronModule):
    """ Region where selective activation recomputation is applied.
        See Figure 3. in Reducing Activation Recomputation in Large Transformer Models 
        https://arxiv.org/pdf/2205.05198.pdf for more details.

    """

    def __init__(
        self,
        layer_number,
        num_attention_heads,
        hidden_size,
        attention_type=AttnType.self_attn,
        attn_mask_type=AttnMaskType.padding,
        precision=16,
        apply_query_key_layer_scaling=True,
        kv_channels=None,
        masked_softmax_fusion=True,
        attention_dropout=0.1,
        headscale=False,
        sequence_parallel=False,
    ):

        super(CoreAttention, self).__init__()

        self.precision = precision
        self.fp16 = precision == 16
        self.bf16 = precision == 'bf16'

        self.apply_query_key_layer_scaling = apply_query_key_layer_scaling
        self.attention_softmax_in_fp32 = False
        if self.apply_query_key_layer_scaling:
            self.attention_softmax_in_fp32 = True
        self.layer_number = max(1, layer_number)
        self.attention_type = attention_type
        self.attn_mask_type = attn_mask_type
        self.sequence_parallel = sequence_parallel

        if kv_channels is None:
            assert (
                hidden_size % num_attention_heads == 0
            ), 'hidden_size must be divisible by num_attention_heads if kv_channels is None'
            kv_channels = hidden_size // num_attention_heads

        projection_size = kv_channels * num_attention_heads

        # Per attention head and per partition values.
        world_size = parallel_state.get_tensor_model_parallel_world_size()
        self.hidden_size_per_partition = safe_divide(projection_size, world_size)
        self.hidden_size_per_attention_head = safe_divide(projection_size, num_attention_heads)
        self.num_attention_heads_per_partition = safe_divide(num_attention_heads, world_size)
        self.num_attention_heads_partition_offset = (
            self.num_attention_heads_per_partition * parallel_state.get_tensor_model_parallel_rank()
        )

        self.headscale = headscale
        if headscale:
            self.head_scale_tensor = torch.nn.Parameter(
                torch.ones(1, self.num_attention_heads_per_partition, 1, 1), requires_grad=True
            )

        coeff = None
        self.norm_factor = math.sqrt(self.hidden_size_per_attention_head)
        if self.apply_query_key_layer_scaling:
            coeff = self.layer_number
            self.norm_factor *= coeff

        self.scale_mask_softmax = FusedScaleMaskSoftmax(
            self.fp16,
            self.bf16,
            self.attn_mask_type,
            masked_softmax_fusion,
            attention_mask_func,
            self.attention_softmax_in_fp32,
            coeff,
        )

        # Dropout. Note that for a single iteration, this layer will generate
        # different outputs on different number of parallel partitions but
        # on average it should not be partition dependent.
        self.attention_dropout = torch.nn.Dropout(attention_dropout)

    def forward(
        self,
        query_layer,
        key_layer,
        value_layer,
        attention_mask,
        layer_past=None,
        get_key_value=False,
        rotary_pos_emb=None,
        relative_position_bias=None,
    ):

        # ===================================
        # Raw attention scores. [b, np, s, s]
        # ===================================

        # [b, np, sq, sk]
        output_size = (query_layer.size(1), query_layer.size(2), query_layer.size(0), key_layer.size(0))

        # TODO: figure out how to do this
        # apply relative positional encoding (rotary embedding)
        if rotary_pos_emb is not None:
            q_pos_emb, k_pos_emb = rotary_pos_emb

            query_layer = apply_rotary_pos_emb(query_layer, q_pos_emb)
            key_layer = apply_rotary_pos_emb(key_layer, k_pos_emb)
            # TODO, can apply positional embedding to value_layer so it has
            # absolute positional embedding.
            # otherwise, only relative positional embedding takes effect
            # value_layer = apply_rotary_pos_emb(value_layer, k_pos_emb)

        # [sq, b, np, hn] -> [sq, b * np, hn]
        query_layer = query_layer.view(output_size[2], output_size[0] * output_size[1], -1)
        # [sk, b, np, hn] -> [sk, b * np, hn]
        key_layer = key_layer.view(output_size[3], output_size[0] * output_size[1], -1)

        # preallocting input tensor: [b * np, sq, sk]
        matmul_input_buffer = torch.empty(
            output_size[0] * output_size[1],
            output_size[2],
            output_size[3],
            dtype=query_layer.dtype,
            device=torch.cuda.current_device(),
        )

        # Raw attention scores. [b * np, sq, sk]
        matmul_result = torch.baddbmm(
            matmul_input_buffer,
            query_layer.transpose(0, 1),  # [b * np, sq, hn]
            key_layer.transpose(0, 1).transpose(1, 2),  # [b * np, hn, sk]
            beta=0.0,
            alpha=(1.0 / self.norm_factor),
        )

        # change view to [b, np, sq, sk]
        attention_scores = matmul_result.view(*output_size)

        if relative_position_bias is not None and self.attention_type == AttnType.self_attn:
            attention_scores += relative_position_bias[
                :,
                self.num_attention_heads_partition_offset : self.num_attention_heads_partition_offset
                + self.num_attention_heads_per_partition,
                : attention_scores.size(2),
                : attention_scores.size(3),
            ]

        # ==================================================
        # Update attention mask for inference. [b, np, sq, sk]
        # ==================================================

        if get_key_value:
            with torch.no_grad():
                if layer_past is not None:
                    attention_mask = attention_mask[
                        ..., attention_scores.size(3) - 1, : attention_scores.size(3)
                    ].unsqueeze(2)
                else:
                    attention_mask = attention_mask[..., : attention_scores.size(3), : attention_scores.size(3)]

        # ===========================
        # Attention probs and dropout
        # ===========================

        # attention scores and attention mask [b, np, sq, sk]
        attention_probs = self.scale_mask_softmax(attention_scores, attention_mask)

        # This is actually dropping out entire tokens to attend to, which might
        # seem a bit unusual, but is taken from the original Transformer paper.

        if not self.sequence_parallel:
            with tensor_parallel.random.get_cuda_rng_tracker().fork():
                attention_probs = self.attention_dropout(attention_probs)
        else:
            attention_probs = self.attention_dropout(attention_probs)

        # =========================
        # Context layer. [sq, b, hp]
        # =========================

        # value_layer -> context layer.
        # [sk, b, np, hn] --> [b, np, sq, hn]

        # context layer shape: [b, np, sq, hn]
        output_size = (value_layer.size(1), value_layer.size(2), query_layer.size(0), value_layer.size(3))

        # change view [sk, b * np, hn]
        value_layer = value_layer.view(value_layer.size(0), output_size[0] * output_size[1], -1)

        # change view [b * np, sq, sk]
        attention_probs = attention_probs.view(output_size[0] * output_size[1], output_size[2], -1)

        # matmul: [b * np, sq, hn]
        context_layer = torch.bmm(attention_probs, value_layer.transpose(0, 1))

        # change view [b, np, sq, hn]
        context_layer = context_layer.view(*output_size)

        if self.headscale:
            context_layer = context_layer * self.head_scale_tensor

        # [b, np, sq, hn] --> [sq, b, np, hn]
        context_layer = context_layer.permute(2, 0, 1, 3).contiguous()

        # [sq, b, np, hn] --> [sq, b, hp]
        new_context_layer_shape = context_layer.size()[:-2] + (self.hidden_size_per_partition,)
        context_layer = context_layer.view(*new_context_layer_shape)

        return context_layer


class ParallelAttention(MegatronModule):
    """Parallel self-attention layer abstract class.

    Self-attention layer takes input with size [s, b, h]
    and returns output of the same size.
    """

    def __init__(
        self,
        init_method,
        output_layer_init_method,
        layer_number,
        num_attention_heads,
        hidden_size,
        attention_type=AttnType.self_attn,
        attn_mask_type=AttnMaskType.padding,
        precision=16,
        apply_query_key_layer_scaling=True,
        kv_channels=None,
        use_cpu_initialization=False,
        masked_softmax_fusion=True,
        attention_dropout=0.1,
        layer_type=None,
        megatron_legacy=False,
        bias=True,
        headscale=False,
        activations_checkpoint_granularity=None,
        sequence_parallel=False,
        gradient_accumulation_fusion=False,
    ):
        super(ParallelAttention, self).__init__()

        self.layer_number = max(1, layer_number)
        self.attention_type = attention_type
        self.attn_mask_type = attn_mask_type

        self.megatron_legacy = megatron_legacy

        if kv_channels is None:
            assert (
                hidden_size % num_attention_heads == 0
            ), 'hidden_size must be divisible by num_attention_heads if kv_channels is None'
            kv_channels = hidden_size // num_attention_heads
        projection_size = kv_channels * num_attention_heads

        # Per attention head and per partition values.
        world_size = parallel_state.get_tensor_model_parallel_world_size()
        self.hidden_size_per_attention_head = safe_divide(projection_size, num_attention_heads)
        self.num_attention_heads_per_partition = safe_divide(num_attention_heads, world_size)
        self.num_attention_heads_partition_offset = (
            self.num_attention_heads_per_partition * parallel_state.get_tensor_model_parallel_rank()
        )

        # Strided linear layer.
        if attention_type == AttnType.self_attn:
            self.query_key_value = ColumnLinear(
                hidden_size,
                3 * projection_size,
                gather_output=False,
                init_method=init_method,
                use_cpu_initialization=use_cpu_initialization,
                bias=bias,
                sequence_parallel_enabled=sequence_parallel,
                no_async_tensor_model_parallel_allreduce=True,
                gradient_accumulation_fusion=gradient_accumulation_fusion,
            )
        else:
            assert attention_type == AttnType.cross_attn
            self.query = ColumnLinear(
                hidden_size,
                projection_size,
                gather_output=False,
                init_method=init_method,
                bias=bias,
                sequence_parallel_enabled=sequence_parallel,
                no_async_tensor_model_parallel_allreduce=True,
                gradient_accumulation_fusion=gradient_accumulation_fusion,
            )

            self.key_value = ColumnLinear(
                hidden_size,
                2 * projection_size,
                gather_output=False,
                init_method=init_method,
                bias=bias,
                sequence_parallel_enabled=sequence_parallel,
                no_async_tensor_model_parallel_allreduce=True,
                gradient_accumulation_fusion=gradient_accumulation_fusion,
            )

        self.core_attention = CoreAttention(
            layer_number=self.layer_number,
            num_attention_heads=num_attention_heads,
            hidden_size=hidden_size,
            attention_type=self.attention_type,
            attn_mask_type=self.attn_mask_type,
            precision=precision,
            apply_query_key_layer_scaling=apply_query_key_layer_scaling,
            kv_channels=kv_channels,
            masked_softmax_fusion=masked_softmax_fusion,
            attention_dropout=attention_dropout,
            headscale=headscale,
            sequence_parallel=sequence_parallel,
        )
        self.checkpoint_core_attention = activations_checkpoint_granularity == 'selective'

        # Output.
        self.dense = tensor_parallel.RowParallelLinear(
            projection_size,
            hidden_size,
            input_is_parallel=True,
            init_method=output_layer_init_method,
            skip_bias_add=True,
            use_cpu_initialization=use_cpu_initialization,
            bias=bias,
            sequence_parallel_enabled=sequence_parallel,
            gradient_accumulation_fusion=gradient_accumulation_fusion,
        )

        # Inference key-value memory
        self.inference_key_memory = None
        self.inference_value_memory = None
        self.inference_current_sequence_len = 0

        # relative position embedding
        self.layer_type = layer_type

    def _checkpointed_attention_forward(
        self, query_layer, key_layer, value_layer, attention_mask, rotary_pos_emb=None, relative_position_bias=None
    ):
        """Forward method with activation checkpointing."""

        def custom_forward(*inputs):
            query_layer = inputs[0]
            key_layer = inputs[1]
            value_layer = inputs[2]
            attention_mask = inputs[3]
            rotary_pos_emb = inputs[4]
            relative_position_bias = inputs[5]
            output_ = self.core_attention(
                query_layer,
                key_layer,
                value_layer,
                attention_mask,
                rotary_pos_emb=rotary_pos_emb,
                relative_position_bias=relative_position_bias,
            )
            return output_

        hidden_states = tensor_parallel.checkpoint(
            custom_forward,
            False,
            query_layer,
            key_layer,
            value_layer,
            attention_mask,
            rotary_pos_emb,
            relative_position_bias,
        )

        return hidden_states

    def _allocate_memory(self, inference_max_sequence_len, batch_size, dtype):
        return torch.empty(
            inference_max_sequence_len,
            batch_size,
            self.num_attention_heads_per_partition,
            self.hidden_size_per_attention_head,
            dtype=dtype,
            device=torch.cuda.current_device(),
        )

    def _transpose_last_dim(self, mixed_layer, num_splits, num_splits_first):
        input_shape = mixed_layer.size()
        if num_splits_first:
            """[s, b, num_splits * np * hn]
            -->(view) [s, b, num_splits, np, hn]
            -->(tranpose) [s, b, np, num_splits, hn]
            -->(view) [s, b, np * num_splits * hn] """

            intermediate_shape = input_shape[:-1] + (
                num_splits,
                self.num_attention_heads_per_partition,
                self.hidden_size_per_attention_head,
            )

            mixed_layer = mixed_layer.view(*intermediate_shape)
            mixed_layer = mixed_layer.transpose(-2, -3).contiguous()
        else:
            """[s, b, np * hn * num_splits]
            -->(view) [s, b, np, hn, num_splits]
            -->(tranpose) [s, b, np, num_splits, hn]
            -->(view) [s, b, np * num_splits * hn] """

            intermediate_shape = input_shape[:-1] + (
                self.num_attention_heads_per_partition,
                self.hidden_size_per_attention_head,
                num_splits,
            )

            mixed_layer = mixed_layer.view(*intermediate_shape)
            mixed_layer = mixed_layer.transpose(-1, -2).contiguous()
        mixed_layer = mixed_layer.view(*input_shape)

        return mixed_layer

    def forward(
        self,
        hidden_states,
        attention_mask,
        layer_past=None,
        get_key_value=False,
        encoder_output=None,
        set_inference_key_value_memory=False,
        inference_max_sequence_len=None,
        rotary_pos_emb=None,  # rotary positional embedding
        relative_position_bias=None,
    ):
        # hidden_states: [sq, b, h]

        # =================================================
        # Pre-allocate memory for key-values for inference.
        # =================================================
        if set_inference_key_value_memory:
            assert inference_max_sequence_len and inference_max_sequence_len > 0
            self.inference_key_memory = self._allocate_memory(
                inference_max_sequence_len, hidden_states.size(1), hidden_states.dtype
            )
            self.inference_value_memory = self._allocate_memory(
                inference_max_sequence_len, hidden_states.size(1), hidden_states.dtype
            )
            self.inference_current_sequence_len = 0

        # Some consistency check.
        if inference_max_sequence_len:
            assert self.inference_current_sequence_len < self.inference_key_memory.size(0)
            assert inference_max_sequence_len == self.inference_key_memory.size(0)
        # This is added for safety. In case inference_max_sequence_len
        # is not provided, make sure there is no potential memory left
        # from previous inference.
        if not inference_max_sequence_len:
            self.inference_key_memory = None
            self.inference_value_memory = None

        # =====================
        # Query, Key, and Value
        # =====================

        if self.attention_type == AttnType.self_attn:
            # Attention heads [sq, b, h] --> [sq, b, (np * 3 * hn)]
            mixed_x_layer, _ = self.query_key_value(hidden_states)

            # [sq, b, (np * 3 * hn)] --> [sq, b, np, 3 * hn]
            new_tensor_shape = mixed_x_layer.size()[:-1] + (
                self.num_attention_heads_per_partition,
                3 * self.hidden_size_per_attention_head,
            )
            if self.megatron_legacy:
                mixed_x_layer = self._transpose_last_dim(mixed_x_layer, 3, True)
            mixed_x_layer = mixed_x_layer.view(*new_tensor_shape)

            # [sq, b, np, 3 * hn] --> 3 [sq, b, np, hn]
            (query_layer, key_layer, value_layer) = tensor_parallel.split_tensor_along_last_dim(mixed_x_layer, 3)
        else:
            # Attention heads [sk, b, h] --> [sk, b, (np * 2 * hn)]
            mixed_kv_layer, _ = self.key_value(encoder_output)

            # [sk, b, (np * 2 * hn)] --> [sk, b, np, 2 * hn]
            new_tensor_shape = mixed_kv_layer.size()[:-1] + (
                self.num_attention_heads_per_partition,
                2 * self.hidden_size_per_attention_head,
            )
            mixed_kv_layer = mixed_kv_layer.view(*new_tensor_shape)

            # [sk, b, np, 2 * hn] --> 2 [sk, b, np, hn]
            (key_layer, value_layer) = tensor_parallel.split_tensor_along_last_dim(mixed_kv_layer, 2)

            # Attention head [sq, b, h] --> [sq, b, hp]
            query_layer, _ = self.query(hidden_states)
            # [sq, b, hp] --> [sq, b, np, hn]
            new_tensor_shape = query_layer.size()[:-1] + (
                self.num_attention_heads_per_partition,
                self.hidden_size_per_attention_head,
            )
            query_layer = query_layer.view(*new_tensor_shape)

        # ===================================================
        # Adjust key, value, and attention mask for inference
        # ===================================================

        # duplicate the pos_emb for self attention
        if rotary_pos_emb is not None:
            rotary_pos_emb = rotary_pos_emb if isinstance(rotary_pos_emb, tuple) else ((rotary_pos_emb,) * 2)

        if inference_max_sequence_len:
            # Adjust the range variables.
            start = self.inference_current_sequence_len
            self.inference_current_sequence_len += key_layer.size(0)
            end = self.inference_current_sequence_len
            # Copy key and values.
            self.inference_key_memory[start:end, ...] = key_layer
            self.inference_value_memory[start:end, ...] = value_layer
            key_layer = self.inference_key_memory[:end, ...]
            value_layer = self.inference_value_memory[:end, ...]
            # Adjust attention mask
            attention_mask = attention_mask[..., start:end, :end]
            # adjust the key rotary positional embedding
            if rotary_pos_emb is not None:
                q_pos_emb, k_pos_emb = rotary_pos_emb
                if not set_inference_key_value_memory:
                    # In inference, we compute one token at a time.
                    # Select the correct positional embedding.
                    q_pos_emb = q_pos_emb[end - 1 : end]
                k_pos_emb = k_pos_emb[:end, :, :, :]
                rotary_pos_emb = (q_pos_emb, k_pos_emb)

        if layer_past is not None:
            past_key, past_value = layer_past
            key_layer = torch.cat((past_key.type_as(key_layer), key_layer), dim=0)
            value_layer = torch.cat((past_value.type_as(value_layer), value_layer), dim=0)

        if get_key_value:
<<<<<<< HEAD
            present = (key_layer, value_layer)
=======
            with torch.no_grad():
                if layer_past is not None:
                    attention_mask = attention_mask[
                        ..., attention_scores.size(3) - 1, : attention_scores.size(3)
                    ].unsqueeze(2)
                else:
                    attention_mask = attention_mask[..., : attention_scores.size(3), : attention_scores.size(3)]

        if relative_position_bias is not None:
            attention_scores += relative_position_bias[:, self.num_attention_heads_partition_offset : self.num_attention_heads_partition_offset + self.num_attention_heads_per_partition, : attention_scores.size(2), : attention_scores.size(3)]

        # ===========================
        # Attention probs and dropout
        # ===========================

        # attention scores and attention mask [b, np, sq, sk]
        attention_probs = self.scale_mask_softmax(attention_scores, attention_mask)

        # Currently if all key sequences are masked, attention will be uniformly distributed.
        # E.g. attention_mask last dimension all True, attention prob is 1 / last_dim
        # # The correct behavior should be paying zero attention to them
        # issue is created at https://github.com/NVIDIA/apex/issues/1390
        # following is a work around:
        # all_k_masked = attention_mask.all(axis=-1)
        # zero_attention_mask = (1.0 - all_k_masked.float())[:, :, :, None]
        # attention_probs = attention_probs * zero_attention_mask

        # This is actually dropping out entire tokens to attend to, which might
        # seem a bit unusual, but is taken from the original Transformer paper.
        with tensor_parallel.random.get_cuda_rng_tracker().fork():
            attention_probs = self.attention_dropout(attention_probs)

        # =========================
        # Context layer. [sq, b, hp]
        # =========================

        # value_layer -> context layer.
        # [sk, b, np, hn] --> [b, np, sq, hn]

        # context layer shape: [b, np, sq, hn]
        output_size = (value_layer.size(1), value_layer.size(2), query_layer.size(0), value_layer.size(3))

        # change view [sk, b * np, hn]
        value_layer = value_layer.view(value_layer.size(0), output_size[0] * output_size[1], -1)

        # change view [b * np, sq, sk]
        attention_probs = attention_probs.view(output_size[0] * output_size[1], output_size[2], -1)

        # matmul: [b * np, sq, hn]
        context_layer = torch.bmm(attention_probs, value_layer.transpose(0, 1))

        # change view [b, np, sq, hn]
        context_layer = context_layer.view(*output_size)

        if self.headscale:
            context_layer = context_layer * self.head_scale_tensor

        # [b, np, sq, hn] --> [sq, b, np, hn]
        context_layer = context_layer.permute(2, 0, 1, 3).contiguous()
>>>>>>> 8bb071a0

        if self.checkpoint_core_attention:
            context_layer = self._checkpointed_attention_forward(
                query_layer,
                key_layer,
                value_layer,
                attention_mask,
                rotary_pos_emb=rotary_pos_emb,
                relative_position_bias=relative_position_bias,
            )
        else:
            context_layer = self.core_attention(
                query_layer,
                key_layer,
                value_layer,
                attention_mask,
                layer_past=layer_past,
                get_key_value=get_key_value,
                rotary_pos_emb=rotary_pos_emb,
                relative_position_bias=relative_position_bias,
            )

        # =================
        # Output. [sq, b, h]
        # =================

        output, bias = self.dense(context_layer)

        if get_key_value:
            output = [output, present]

        return output, bias


# TODO: Figure this out
class ParallelChunkedCrossAttention(MegatronModule):
    """Parallel chunked cross-attention layer class.

    Self-attention layer takes input with size [b, s, h]
    and returns output of the same size.
    """

    def __init__(
        self,
        init_method,
        output_layer_init_method,
        layer_number,
        num_attention_heads,
        hidden_size,
        precision=16,
        apply_query_key_layer_scaling=True,
        kv_channels=None,
        use_cpu_initialization=False,
        masked_softmax_fusion=True,
        attention_dropout=0.1,
        megatron_legacy=False,
        chunk_size=64,  # each chunk, how many tokens
        bias=True,
        headscale=False,
        gradient_accumulation_fusion=False,
    ):
        super(ParallelChunkedCrossAttention, self).__init__()
        self.cross_attention = ParallelAttention(
            init_method=init_method,
            output_layer_init_method=output_layer_init_method,
            layer_number=layer_number,
            num_attention_heads=num_attention_heads,
            hidden_size=hidden_size,
            attention_type=AttnType.cross_attn,
            attn_mask_type=AttnMaskType.padding,
            precision=precision,
            apply_query_key_layer_scaling=apply_query_key_layer_scaling,
            kv_channels=kv_channels,
            use_cpu_initialization=use_cpu_initialization,
            masked_softmax_fusion=masked_softmax_fusion,
            attention_dropout=attention_dropout,
            megatron_legacy=megatron_legacy,
            bias=bias,
            headscale=headscale,
            gradient_accumulation_fusion=gradient_accumulation_fusion,
        )
        self.chunk_size = chunk_size

    def forward(
        self,
        hidden_states,
        attention_mask,
        encoder_output=None,
        set_inference_key_value_memory=False,
        inference_max_sequence_len=None,
        rotary_pos_emb=None,
    ):
        # hidden_states is assumed to have dimension [token length, batch, dimension]
        # derive variables
        # encoder_output here is the retrieved context
        context = encoder_output
        # context is assumed to have dimension [num_chunks, num_neighbors, context_token_len, batch, dimension]
        chunk_size = self.chunk_size
        b, n, dim = (
            hidden_states.shape[1],
            hidden_states.shape[0],
            hidden_states.shape[2],
        )
        empty_bias = torch.zeros(dim, dtype=hidden_states.dtype, device=hidden_states.device)
        if set_inference_key_value_memory:
            seq_index = (n // chunk_size) * chunk_size
            self.current_len = n
        elif inference_max_sequence_len is not None:
            # only handles single token increment
            assert n == 1
            self.current_len += n
            token_pos = (self.current_len - 1) % chunk_size
            chunk_id = self.current_len // chunk_size
            if chunk_id <= 0:
                # if sequence length less than chunk size, do an early return
                return torch.zeros_like(hidden_states), empty_bias
            causal_padding = chunk_size - 1
            # pad it as a full chunk, put it at the end of the chunk position
            hidden_states = F.pad(hidden_states, (0, 0, 0, 0, causal_padding, 0), value=0.0)
            # only use the relevant context
            context = context[chunk_id - 1 : chunk_id, :, :, :, :]
            attention_mask = rearrange(attention_mask, '(b k) 1 q v -> b k 1 q v', b=b)
            # select the relevant chunk attn mask
            attention_mask = attention_mask[:, chunk_id - 1]
            seq_index = chunk_size
        else:
            # this is normal forward without inference
            seq_index = (n // chunk_size) * chunk_size

        # if sequence length less than chunk size, do an early return
        if n < self.chunk_size and set_inference_key_value_memory and inference_max_sequence_len is not None:
            return torch.zeros_like(hidden_states), empty_bias

        num_chunks, num_retrieved = (
            context.shape[-5],
            context.shape[-4],
        )

        # causal padding
        causal_padding = chunk_size - 1

        x = F.pad(hidden_states, (0, 0, 0, 0, -causal_padding, causal_padding), value=0.0)

        # remove sequence which is ahead of the neighbors retrieved (during inference)

        # seq_index = (n // chunk_size) * chunk_size
        x, x_remainder = x[:seq_index], x[seq_index:]

        seq_remain_len = x_remainder.shape[0]

        # take care of rotary positional embedding
        # make sure queries positions are properly shifted to the future

        q_pos_emb, k_pos_emb = rotary_pos_emb
        # currently implementation is broken
        # q need to extend to causal_padding, and just do
        # q_pos_emb = F.pad(q_pos_emb, (0, 0, -causal_padding, 0), value = 0.)
        if inference_max_sequence_len is not None and not set_inference_key_value_memory:
            q_pos_emb = F.pad(
                q_pos_emb, (0, 0, 0, 0, 0, 0, -causal_padding - token_pos, -causal_padding + token_pos), value=0.0
            )
        else:
            q_pos_emb = F.pad(q_pos_emb, (0, 0, 0, 0, 0, 0, -causal_padding, 0), value=0.0)

        k_pos_emb = repeat(k_pos_emb, 'n b h d -> (r n) b h d', r=num_retrieved)
        rotary_pos_emb = (q_pos_emb, k_pos_emb)

        # make sure number context chunks is enough
        assert x.shape[0] // chunk_size == num_chunks

        # reshape so we have chunk to chunk attention, without breaking causality
        x = rearrange(x, '(k n) b d -> n (b k) d', k=num_chunks)
        context = rearrange(context, 'k r n b d -> (r n) (b k) d')
        # cross attention
        out, bias = self.cross_attention(x, attention_mask, encoder_output=context, rotary_pos_emb=rotary_pos_emb)

        # reshape back to original sequence

        out = rearrange(out, 'n (b k) d -> (k n) b d', b=b)

        # pad back to original, with 0s at the beginning (which will be added to the residual and be fine)

        out = F.pad(out, (0, 0, 0, 0, causal_padding, -causal_padding + seq_remain_len), value=0.0)
        if not set_inference_key_value_memory and inference_max_sequence_len is not None:
            out = out[-1:]
        return out, bias


def get_bias_dropout_add(training):
    def _bias_dropout_add(x, bias, residual, prob):
        return bias_dropout_add(x, bias, residual, prob, training)

    return _bias_dropout_add


def get_dropout_add(training):
    def _dropout_add(x, bias, residual, prob):
        assert bias is None
        return dropout_add(x, bias, residual, prob, training)

    return _dropout_add


class ParallelTransformerLayer_(MegatronModule):
    """A single transformer layer.

    Transformer layer takes input with size [s, b, h] and returns an
    output of the same size.
    """

    def __init__(
        self,
        init_method,
        output_layer_init_method,
        layer_number,
        hidden_size,
        ffn_hidden_size,
        num_attention_heads,
        layer_type=LayerType.encoder,
        self_attn_mask_type=AttnMaskType.padding,
        fp32_residual_connection=False,
        precision=16,
        apply_query_key_layer_scaling=True,
        kv_channels=None,
        layernorm_epsilon=1e-5,
        hidden_dropout=0.1,
        bias_dropout_fusion=True,
        persist_layer_norm=False,
        use_cpu_initialization=False,
        bias_activation_fusion=True,
        openai_gelu=False,
        onnx_safe=False,
        masked_softmax_fusion=True,
        attention_dropout=0.1,
        activation='gelu',
        megatron_legacy=False,
        bias=True,
        chunk_size=64,
        normalization='layernorm',
        transformer_block_type='pre_ln',
        headscale=False,
        activations_checkpoint_granularity=None,
        sequence_parallel=False,
        gradient_accumulation_fusion=False,
    ):
        super(ParallelTransformerLayer_, self).__init__()

        if kv_channels is None:
            assert (
                hidden_size % num_attention_heads == 0
            ), 'hidden_size must be divisible by num_attention_heads if kv_channels is None'
            kv_channels = hidden_size // num_attention_heads

        self.layer_number = layer_number
        self.layer_type = layer_type
        self.bias = bias
        self.transformer_block_type = transformer_block_type

        if not bias and bias_dropout_fusion:
            raise ValueError(
                'bias_dropout_fusion=True requires bias=True, found bias=False. Either set both to True or both to False.'
            )

        if normalization not in ['layernorm', 'rmsnorm']:
            raise ValueError(f'normalization must be either "layernorm" or "rmsnorm", found {normalization}')

        if transformer_block_type not in ['pre_ln', 'post_ln', 'normformer']:
            raise ValueError(
                f'transformer_block_type must be either "pre_ln" or "post_ln" or "normformer", found {transformer_block_type}'
            )

        self.fp32_residual_connection = fp32_residual_connection  # if true move residual connections to fp32

        self.hidden_dropout = hidden_dropout
        self.attention_dropout = attention_dropout
        self.bias_dropout_fusion = bias_dropout_fusion  # if true, enable bias dropout fusion

        # Self attention.
        # retrieval_decoder_after_self_attn skips the self attention
        if self.layer_type != LayerType.retrieval_decoder_after_self_attn:
            # Layernorm on the input data.
            if normalization == 'layernorm':
                self.input_layernorm = get_layer_norm(
                    hidden_size, layernorm_epsilon, persist_layer_norm, sequence_parallel
                )
            else:
                self.input_layernorm = MixedFusedRMSNorm(hidden_size, layernorm_epsilon)

            self.self_attention = ParallelAttention(
                init_method=init_method,
                output_layer_init_method=output_layer_init_method,
                layer_number=layer_number,
                num_attention_heads=num_attention_heads,
                hidden_size=hidden_size,
                attention_type=AttnType.self_attn,
                attn_mask_type=self_attn_mask_type,
                precision=precision,
                apply_query_key_layer_scaling=apply_query_key_layer_scaling,
                kv_channels=kv_channels,
                use_cpu_initialization=use_cpu_initialization,
                masked_softmax_fusion=masked_softmax_fusion,
                attention_dropout=attention_dropout,
                layer_type=layer_type,
                megatron_legacy=megatron_legacy,
                bias=bias,
                headscale=headscale,
                activations_checkpoint_granularity=activations_checkpoint_granularity,
                sequence_parallel=sequence_parallel,
                gradient_accumulation_fusion=gradient_accumulation_fusion,
            )

            if self.layer_type != LayerType.decoder_pre_mlp or self.transformer_block_type != 'post_ln':
                #  the post_attention_layernorm is used for layermorm after mlp
                # don't need it for decoder_pre_mlp and post_ln
                if normalization == 'layernorm':
                    self.post_attention_layernorm = get_layer_norm(
                        hidden_size, layernorm_epsilon, persist_layer_norm, sequence_parallel
                    )
                else:
                    self.post_attention_layernorm = MixedFusedRMSNorm(hidden_size, layernorm_epsilon)

        if self.layer_type == LayerType.decoder_pre_mlp:
            # skip MLP and cross attention
            return

        # the post_attention_layernorm is used for layermorm after mlp
        # need it for post_ln
        if self.layer_type == LayerType.retrieval_decoder_after_self_attn and self.transformer_block_type == 'post_ln':
            # Layernorm on the attention output
            if normalization == 'layernorm':
                self.post_attention_layernorm = get_layer_norm(
                    hidden_size, layernorm_epsilon, persist_layer_norm, sequence_parallel
                )
            else:
                self.post_attention_layernorm = MixedFusedRMSNorm(hidden_size, layernorm_epsilon)

        if self.layer_type == LayerType.decoder or self.layer_type == LayerType.retrieval_encoder:
            self.inter_attention = ParallelAttention(
                init_method=init_method,
                output_layer_init_method=output_layer_init_method,
                layer_number=layer_number,
                num_attention_heads=num_attention_heads,
                hidden_size=hidden_size,
                attention_type=AttnType.cross_attn,
                attn_mask_type=AttnMaskType.padding,
                precision=precision,
                apply_query_key_layer_scaling=apply_query_key_layer_scaling,
                kv_channels=kv_channels,
                use_cpu_initialization=use_cpu_initialization,
                masked_softmax_fusion=masked_softmax_fusion,
                attention_dropout=attention_dropout,
                megatron_legacy=megatron_legacy,
                bias=bias,
                headscale=headscale,
                activations_checkpoint_granularity=activations_checkpoint_granularity,
                sequence_parallel=sequence_parallel,
                gradient_accumulation_fusion=gradient_accumulation_fusion,
            )
            # Normformer normalization
            if transformer_block_type == 'normformer':
                if normalization == 'layernorm':
                    self.post_inter_attention_normformer_norm = get_layer_norm(
                        hidden_size, layernorm_epsilon, persist_layer_norm, sequence_parallel
                    )
                else:
                    self.post_inter_attention_normformer_norm = MixedFusedRMSNorm(hidden_size, layernorm_epsilon)

            # Layernorm on the attention output.
            if normalization == 'layernorm':
                self.post_inter_attention_layernorm = get_layer_norm(
                    hidden_size, layernorm_epsilon, persist_layer_norm, sequence_parallel
                )
            else:
                self.post_inter_attention_layernorm = MixedFusedRMSNorm(hidden_size, layernorm_epsilon)
        elif (
            self.layer_type == LayerType.retrieval_decoder
            or self.layer_type == LayerType.retrieval_decoder_after_self_attn
        ):
            self.inter_attention = ParallelChunkedCrossAttention(
                init_method=init_method,
                output_layer_init_method=output_layer_init_method,
                layer_number=layer_number,
                num_attention_heads=num_attention_heads,
                hidden_size=hidden_size,
                precision=precision,
                apply_query_key_layer_scaling=apply_query_key_layer_scaling,
                kv_channels=kv_channels,
                use_cpu_initialization=use_cpu_initialization,
                masked_softmax_fusion=masked_softmax_fusion,
                attention_dropout=attention_dropout,
                megatron_legacy=megatron_legacy,
                chunk_size=chunk_size,
                bias=bias,
                headscale=headscale,
                gradient_accumulation_fusion=gradient_accumulation_fusion,
            )
            # Normformer normalization
            if transformer_block_type == 'normformer':
                if normalization == 'layernorm':
                    self.post_inter_attention_normformer_norm = get_layer_norm(
                        hidden_size, layernorm_epsilon, persist_layer_norm, sequence_parallel
                    )
                else:
                    self.post_inter_attention_normformer_norm = MixedFusedRMSNorm(hidden_size, layernorm_epsilon)

            # Layernorm on the attention output.
            if normalization == 'layernorm':
                self.post_inter_attention_layernorm = get_layer_norm(
                    hidden_size, layernorm_epsilon, persist_layer_norm, sequence_parallel
                )
            else:
                self.post_inter_attention_layernorm = MixedFusedRMSNorm(hidden_size, layernorm_epsilon)

        # MLP
        self.mlp = ParallelMLP(
            init_method=init_method,
            output_layer_init_method=output_layer_init_method,
            hidden_size=hidden_size,
            ffn_hidden_size=ffn_hidden_size,
            use_cpu_initialization=use_cpu_initialization,
            bias_activation_fusion=bias_activation_fusion,
            openai_gelu=openai_gelu,
            onnx_safe=onnx_safe,
            activation=activation,
            bias=bias,
            transformer_block_type=transformer_block_type,
            normalization=normalization,
            layernorm_epsilon=layernorm_epsilon,
            persist_layer_norm=persist_layer_norm,
            sequence_parallel=sequence_parallel,
            gradient_accumulation_fusion=gradient_accumulation_fusion,
        )

    def _get_bias_droput_add_func(self, transformer_block_type='pre_ln', position_after='attention'):
        """
        Returns a function that potentially fuses the dropout and bias addition.

        This function is particularly helpful for the normformer architecture that does not the fused kernel after attention layers, but can after the MLP.
        """
        # Normformer activations at this point have no bias vector since they've gone through another normalization layer.
        if transformer_block_type == 'normformer' and position_after == 'attention':
            bias_dropout_add_func = get_dropout_add(self.training)
        # Bias dropout add fused kernel
        elif self.bias and self.bias_dropout_fusion:
            if self.training:
                bias_dropout_add_func = bias_dropout_add_fused_train
            else:
                bias_dropout_add_func = bias_dropout_add_fused_inference
        # Bias dropout add non-fused kernel
        elif self.bias and not self.bias_dropout_fusion:
            bias_dropout_add_func = get_bias_dropout_add(self.training)
        # Dropout add non-fused kernel for a model without bias terms.
        else:
            bias_dropout_add_func = get_dropout_add(self.training)

        return bias_dropout_add_func

    def forward(
        self,
        hidden_states,
        attention_mask,
        encoder_output=None,
        enc_dec_attn_mask=None,
        layer_past=None,
        get_key_value=False,
        set_inference_key_value_memory=False,
        inference_max_sequence_len=None,
        rotary_pos_emb=None,  # list of positional embedding tensors, first one self attention, second one and third one are for cross attention (q, k)
        self_attention_relative_position_bias=None,
        cross_attention_relative_position_bias=None,
    ):
        # Self attention.
        if rotary_pos_emb is not None:
            # self attention pos_emb is (q, q)
            self_attention_pos_emb = (rotary_pos_emb[0], rotary_pos_emb[0])
            cross_attention_pos_emb = (rotary_pos_emb[1], rotary_pos_emb[2])
        else:
            self_attention_pos_emb = None
            cross_attention_pos_emb = None

        if self.layer_type != LayerType.retrieval_decoder_after_self_attn:
            # hidden_states: [b, s, h]

            # Pre-LN: x -> LN -> MHA -> Residual -> LN -> MLP -> Residual
            # Post-LN: x -> MHA -> Residual -> LN -> MLP -> Residual -> LN
            # Normformer: x -> LN -> MHA -> LN -> Residual -> MLP (w/LN) -> Residual

            residual = hidden_states
            # Layer norm at the beginning of the transformer layer.
            if self.transformer_block_type in ['pre_ln', 'normformer']:
                hidden_states = self.input_layernorm(hidden_states)

            attention_output, attention_bias = self.self_attention(
                hidden_states,
                attention_mask,
                layer_past=layer_past,
                get_key_value=get_key_value,
                set_inference_key_value_memory=set_inference_key_value_memory,
                inference_max_sequence_len=inference_max_sequence_len,
                rotary_pos_emb=self_attention_pos_emb,
                relative_position_bias=self_attention_relative_position_bias,
            )

            if get_key_value:
                attention_output, presents = attention_output

            # If normformer, apply norm on the output of the self attention.
            if self.transformer_block_type == 'normformer':
                # Normformer normalization
                attention_output = (
                    attention_output + attention_bias if attention_bias is not None else attention_output
                )
                attention_output = self.post_attention_normformer_norm(attention_output)
                attention_bias = None

            # jit scripting for a nn.module (with dropout) is not
            # trigerring the fusion kernel. For now, we use two
            # different nn.functional routines to account for varying
            # dropout semantics during training and inference phases.

            bias_dropout_add_func = self._get_bias_droput_add_func(
                transformer_block_type=self.transformer_block_type, position_after='attention'
            )
            if attention_bias is not None:
                attention_bias = attention_bias.expand_as(residual)

            layernorm_input = bias_dropout_add_func(attention_output, attention_bias, residual, self.hidden_dropout)

            # Post-LN normalization after residual
            if self.transformer_block_type == 'post_ln':
                normalization_output = self.input_layernorm(layernorm_input)
                layernorm_input = normalization_output
            elif self.transformer_block_type in ['pre_ln', 'normformer']:
                # Layer norm post the self attention.
                normalization_output = self.post_attention_layernorm(layernorm_input)
        else:
            layernorm_input, normalization_output = hidden_states

        if self.layer_type == LayerType.decoder_pre_mlp:
            return layernorm_input, normalization_output

        if (
            self.layer_type == LayerType.decoder
            or self.layer_type == LayerType.retrieval_decoder
            or self.layer_type == LayerType.retrieval_encoder
            or self.layer_type == LayerType.retrieval_decoder_after_self_attn
        ):
            if (
                self.layer_type == LayerType.retrieval_decoder
                or self.layer_type == LayerType.retrieval_decoder_after_self_attn
            ):
                attention_output, attention_bias = self.inter_attention(
                    normalization_output,
                    enc_dec_attn_mask,
                    encoder_output=encoder_output,
                    rotary_pos_emb=cross_attention_pos_emb,
                    set_inference_key_value_memory=set_inference_key_value_memory,
                    inference_max_sequence_len=inference_max_sequence_len,
                )
            else:
                attention_output, attention_bias = self.inter_attention(
                    normalization_output,
                    enc_dec_attn_mask,
                    encoder_output=encoder_output,
                    rotary_pos_emb=cross_attention_pos_emb,
                    relative_position_bias=cross_attention_relative_position_bias,
                )

            # If normformer, apply norm on the output of the self attention.
            if self.transformer_block_type == 'normformer':
                # Normformer normalization
                attention_output = (
                    attention_output + attention_bias if attention_bias is not None else attention_output
                )
                attention_output = self.post_inter_attention_normformer_norm(attention_output)
                attention_bias = None

            residual = layernorm_input

            bias_dropout_add_func = self._get_bias_droput_add_func(
                transformer_block_type=self.transformer_block_type, position_after='attention'
            )

            layernorm_input = bias_dropout_add_func(attention_output, attention_bias, residual, self.hidden_dropout)
            normalization_output = self.post_inter_attention_layernorm(layernorm_input)
            # Post-LN normalization after residual
            if self.transformer_block_type == 'post_ln':
                layernorm_input = normalization_output
        # MLP.
        mlp_output, mlp_bias = self.mlp(normalization_output)

        residual = layernorm_input

        bias_dropout_add_func = self._get_bias_droput_add_func(
            transformer_block_type=self.transformer_block_type, position_after='mlp'
        )

        output = bias_dropout_add_func(mlp_output, mlp_bias, residual, self.hidden_dropout)

        if self.transformer_block_type == 'post_ln':
            output = self.post_attention_layernorm(output)

        if get_key_value:
            output = [output, presents]

        return output


class ParallelTransformerLayer(ParallelTransformerLayer_):
    def __init__(self, **kwargs):
        super(ParallelTransformerLayer, self).__init__(**kwargs)

        if kwargs['precision'] == 32:
            self.dtype = torch.float32
        elif kwargs['precision'] == 16:
            self.dtype = torch.float16
        elif kwargs['precision'] == 'bf16':
            self.dtype = torch.bfloat16
        else:
            raise ValueError

    def forward(
        self,
        hidden_states,
        attention_mask,
        encoder_output=None,
        enc_dec_attn_mask=None,
        rotary_pos_emb=None,
        layer_past=None,
        get_key_value=False,
        set_inference_key_value_memory=False,
        inference_max_sequence_len=None,
        self_attention_relative_position_bias=None,
        cross_attention_relative_position_bias=None,
    ):
        if self.dtype == torch.float32:
            return super().forward(
                hidden_states,
                attention_mask,
                encoder_output,
                enc_dec_attn_mask,
                layer_past,
                get_key_value,
                set_inference_key_value_memory,
                inference_max_sequence_len,
                rotary_pos_emb,
                self_attention_relative_position_bias,
                cross_attention_relative_position_bias,
            )
        with torch.autocast(device_type="cuda", dtype=self.dtype):
            return super().forward(
                hidden_states,
                attention_mask,
                encoder_output,
                enc_dec_attn_mask,
                layer_past,
                get_key_value,
                set_inference_key_value_memory,
                inference_max_sequence_len,
                rotary_pos_emb,
                self_attention_relative_position_bias,
                cross_attention_relative_position_bias,
            )


class ParallelTransformer(MegatronModule):
    """Transformer class."""

    def __init__(
        self,
        init_method,
        output_layer_init_method,
        num_layers,
        hidden_size,
        ffn_hidden_size,
        num_attention_heads,
        apply_query_key_layer_scaling=True,
        kv_channels=None,
        layer_type=LayerType.encoder,  # it can be a list of types or single type
        self_attn_mask_type=AttnMaskType.padding,
        pre_process=True,
        post_process=True,
        precision=16,
        fp32_residual_connection=False,
        activations_checkpoint_method=None,
        activations_checkpoint_num_layers=None,
        layernorm_epsilon=1e-5,
        hidden_dropout=0.1,
        attention_dropout=0.1,
        use_cpu_initialization=False,
        bias_activation_fusion=True,
        bias_dropout_fusion=True,
        masked_softmax_fusion=True,
        persist_layer_norm=False,
        openai_gelu=False,
        onnx_safe=False,
        activation='gelu',
        model_type=ModelType.encoder_or_decoder,
        megatron_legacy=False,
        bias=True,
        chunk_size=64,
        normalization='layernorm',
        transformer_block_type='pre_ln',
        headscale=False,
        layer_number_offset=0,  # this is use only for attention norm_factor scaling
        activations_checkpoint_granularity=None,
        sequence_parallel=False,
        gradient_accumulation_fusion=False,
    ):
        super(ParallelTransformer, self).__init__()

        if kv_channels is None:
            assert (
                hidden_size % num_attention_heads == 0
            ), 'hidden_size must be divisible by num_attention_heads if kv_channels is None'
            kv_channels = hidden_size // num_attention_heads

        self.fp32_residual_connection = fp32_residual_connection
        self.pre_process = pre_process
        self.post_process = post_process
        self.input_tensor = None
        self.self_attn_mask_type = self_attn_mask_type
        self.model_type = model_type
        self.normalization = normalization
        self.transformer_block_type = transformer_block_type

        self.activations_checkpoint_method = activations_checkpoint_method
        self.activations_checkpoint_num_layers = activations_checkpoint_num_layers
        self.activations_checkpoint_granularity = activations_checkpoint_granularity

        if self.activations_checkpoint_granularity:
            if self.activations_checkpoint_granularity == 'selective':
                if self.activations_checkpoint_num_layers:
                    raise ValueError(
                        f'When using selective activation checkpointing, activations_checkpoint_num_layers should be None, got: {activations_checkpoint_num_layers}.'
                    )
                if self.activations_checkpoint_method:
                    raise ValueError(
                        f'When using selective activation checkpointing, activations_checkpoint_method should be None, got: {activations_checkpoint_method}.'
                    )
            elif self.activations_checkpoint_granularity == 'full':
                if self.activations_checkpoint_method in ['uniform', 'block']:
                    if not self.activations_checkpoint_num_layers:
                        logging.info(
                            (
                                f'Using uniform or block activation checkpointing requires activations_checkpoint_num_layers to be set.'
                                f'Got: {self.activations_checkpoint_num_layers}. Setting to 1 by default.'
                            )
                        )
                else:
                    raise ValueError(
                        f'activations_checkpoint_method should be "uniform" or "block" when using granularity full.'
                    )
            else:
                raise ValueError(f'activations_checkpoint_granularity should be "selective" or "full".')

        self.sequence_parallel = sequence_parallel

        if self.model_type == ModelType.encoder_or_decoder:
            assert (
                num_layers % parallel_state.get_pipeline_model_parallel_world_size() == 0
            ), 'num_layers must be divisible by pipeline_model_parallel_size'

        # TODO: Add similar assert for encoder-decoder.

        self.num_layers = self.get_num_layers(num_layers)
        # Transformer layers.
        def build_layer(layer_number):
            if isinstance(layer_type, list):
                lt = layer_type[layer_number - 1]
            else:
                lt = layer_type
            return ParallelTransformerLayer(
                init_method=init_method,
                output_layer_init_method=output_layer_init_method,
                layer_number=layer_number + layer_number_offset,
                hidden_size=hidden_size,
                ffn_hidden_size=ffn_hidden_size,
                num_attention_heads=num_attention_heads,
                apply_query_key_layer_scaling=apply_query_key_layer_scaling,
                kv_channels=kv_channels,
                layer_type=lt,
                self_attn_mask_type=self_attn_mask_type,
                precision=precision,
                fp32_residual_connection=fp32_residual_connection,
                layernorm_epsilon=layernorm_epsilon,
                hidden_dropout=hidden_dropout,
                attention_dropout=attention_dropout,
                use_cpu_initialization=use_cpu_initialization,
                bias_activation_fusion=bias_activation_fusion,
                bias_dropout_fusion=bias_dropout_fusion,
                masked_softmax_fusion=masked_softmax_fusion,
                persist_layer_norm=persist_layer_norm,
                openai_gelu=openai_gelu,
                onnx_safe=onnx_safe,
                activation=activation,
                megatron_legacy=megatron_legacy,
                bias=bias,
                chunk_size=chunk_size,
                normalization=normalization,
                transformer_block_type=transformer_block_type,
                headscale=headscale,
                activations_checkpoint_granularity=activations_checkpoint_granularity,
                sequence_parallel=sequence_parallel,
                gradient_accumulation_fusion=gradient_accumulation_fusion,
            )

        if parallel_state.get_virtual_pipeline_model_parallel_world_size() is not None:
            assert num_layers % parallel_state.get_virtual_pipeline_model_parallel_world_size() == 0, (
                'num_layers_per_stage must be divisible by ' 'virtual_pipeline_model_parallel_size'
            )
            assert self.model_type != ModelType.encoder_or_decoder
            # Number of layers in each model chunk is the number of layers in the stage,
            # divided by the number of model chunks in a stage.
            self.num_layers = self.num_layers // parallel_state.get_virtual_pipeline_model_parallel_world_size()
            # With 8 layers, 2 stages, and 4 model chunks, we want an assignment of
            # layers to stages like (each list is a model chunk):
            # Stage 0: [0]  [2]  [4]  [6]
            # Stage 1: [1]  [3]  [5]  [7]
            # With 8 layers, 2 stages, and 2 virtual stages, we want an assignment of
            # layers to stages like (each list is a model chunk):
            # Stage 0: [0, 1]  [4, 5]
            # Stage 1: [2, 3]  [6, 7]
            offset = parallel_state.get_virtual_pipeline_model_parallel_rank() * (
                num_layers // parallel_state.get_virtual_pipeline_model_parallel_world_size()
            ) + (parallel_state.get_pipeline_model_parallel_rank() * self.num_layers)
        else:
            # Each stage gets a contiguous set of layers.
            if (
                self.model_type == ModelType.encoder_and_decoder
                and parallel_state.get_pipeline_model_parallel_world_size() > 1
            ):
                pipeline_rank = parallel_state.get_pipeline_model_parallel_rank()
                if layer_type == LayerType.encoder:
                    offset = pipeline_rank * self.num_layers
                else:
                    num_ranks_in_enc = parallel_state.get_pipeline_model_parallel_split_rank()
                    offset = (pipeline_rank - num_ranks_in_enc) * self.num_layers
            else:
                offset = parallel_state.get_pipeline_model_parallel_rank() * self.num_layers

        self.layers = torch.nn.ModuleList([build_layer(i + 1 + offset) for i in range(self.num_layers)])

        if self.post_process and self.transformer_block_type != 'post_ln':
            # Final layer norm before output.
            if normalization == 'layernorm':
                self.final_layernorm = get_layer_norm(
                    hidden_size, layernorm_epsilon, persist_layer_norm, sequence_parallel=sequence_parallel
                )
            else:
                self.final_layernorm = MixedFusedRMSNorm(hidden_size, layernorm_epsilon)

    def _get_layer(self, layer_number):
        return self.layers[layer_number]

    def get_num_layers(self, num_layers):
        """Compute the number of transformer layers resident on the current rank."""
        if parallel_state.get_pipeline_model_parallel_world_size() > 1:
            if self.model_type == ModelType.encoder_and_decoder:
                assert parallel_state.get_pipeline_model_parallel_split_rank() is not None
                num_ranks_in_encoder = parallel_state.get_pipeline_model_parallel_split_rank()
                num_ranks_in_decoder = parallel_state.get_pipeline_model_parallel_world_size() - num_ranks_in_encoder
                assert (
                    num_layers % num_ranks_in_encoder == 0
                ), 'num_layers must be divisible by number of ranks given to encoder'
                assert (
                    num_layers % num_ranks_in_decoder == 0
                ), 'num_layers must be divisible by number of ranks given to decoder'
                if parallel_state.is_pipeline_stage_before_split():
                    num_layers = num_layers // num_ranks_in_encoder
                else:
                    num_layers = num_layers // num_ranks_in_decoder
            else:
                assert (
                    num_layers % parallel_state.get_pipeline_model_parallel_world_size() == 0
                ), 'num_layers must be divisible by pipeline_model_parallel_size'
                num_layers = num_layers // parallel_state.get_pipeline_model_parallel_world_size()

        return num_layers

    def _checkpointed_forward(
        self,
        hidden_states,
        attention_mask,
        encoder_output,
        enc_dec_attn_mask,
        rotary_pos_emb,
        self_attention_relative_position_bias,
        cross_attention_relative_position_bias,
    ):
        """Forward method with activation checkpointing."""

        def custom(start, end):
            def custom_forward(*inputs):
                x_ = inputs[0]
                attention_mask = inputs[1]
                encoder_output = inputs[2]
                enc_dec_attn_mask = inputs[3]
                rotary_pos_emb = inputs[4]
                self_attention_relative_position_bias = inputs[5]
                cross_attention_relative_position_bias = inputs[6]
                for index in range(start, end):
                    layer = self._get_layer(index)
                    x_ = layer(
                        x_,
                        attention_mask,
                        encoder_output,
                        enc_dec_attn_mask,
                        rotary_pos_emb,
                        self_attention_relative_position_bias,
                        cross_attention_relative_position_bias,
                    )
                return x_

            return custom_forward

        # Make sure memory is freed.
        tensor_parallel.reset_checkpointed_activations_memory_buffer()

        if self.activations_checkpoint_method == 'uniform':
            # Uniformly divide the total number of Transformer layers and checkpoint
            # the input activation of each divided chunk.
            # A method to further reduce memory usage reducing checkpoints.
            l = 0
            while l < self.num_layers:
                hidden_states = tensor_parallel.checkpoint(
                    custom(l, l + self.activations_checkpoint_num_layers),
                    False,
                    hidden_states,
                    attention_mask,
                    encoder_output,
                    enc_dec_attn_mask,
                    rotary_pos_emb,
                    self_attention_relative_position_bias,
                    cross_attention_relative_position_bias,
                )
                l += self.activations_checkpoint_num_layers
        elif self.activations_checkpoint_method == 'block':
            # Checkpoint the input activation of only a set number of individual
            # Transformer layers and skip the rest.
            # A method fully use the device memory removing redundant re-computation.
            for l in range(self.num_layers):
                if l < self.activations_checkpoint_num_layers:
                    hidden_states = tensor_parallel.checkpoint(
                        custom(l, l + 1),
                        False,
                        hidden_states,
                        attention_mask,
                        encoder_output,
                        enc_dec_attn_mask,
                        rotary_pos_emb,
                        self_attention_relative_position_bias,
                        cross_attention_relative_position_bias,
                    )
                else:
                    hidden_states = custom(l, l + 1)(
                        hidden_states,
                        attention_mask,
                        encoder_output,
                        enc_dec_attn_mask,
                        rotary_pos_emb,
                        self_attention_relative_position_bias,
                        cross_attention_relative_position_bias,
                    )
        else:
            raise ValueError("Invalid activation checkpoint method.")

        return hidden_states

    def set_input_tensor(self, input_tensor):
        """Set input tensor to be used instead of forward()'s input.

        When doing pipeline parallelism the input from the previous
        stage comes from communication, not from the input, so the
        model's forward_step_func won't have it. This function is thus
        used by internal code to bypass the input provided by the
        forward_step_func"""
        self.input_tensor = input_tensor

    def forward(
        self,
        hidden_states,
        attention_mask,
        layer_past=None,
        get_key_value=False,
        encoder_output=None,
        enc_dec_attn_mask=None,
        set_inference_key_value_memory=False,
        inference_max_sequence_len=None,
        rotary_pos_emb=None,  # list of positional embedding tensors, first one self attention, second one and third one are for cross attention (q, k)
        retrieved_emb=None,  # tensor of retrieved embedding of shape [b, k, r, n, d]
        self_attention_relative_position_bias=None,
        cross_attention_relative_position_bias=None,
    ):
        # Checks.
        if inference_max_sequence_len:
            assert self.activations_checkpoint_method is None, 'inference does not work with activation checkpointing'

        if layer_past is not None:
            assert get_key_value, 'for not None values in layer_past, ' 'expected get_key_value to be set'
        if get_key_value:
            assert self.activations_checkpoint_method is None, (
                'get_key_value does not work with ' 'activation checkpointing'
            )

        if not self.pre_process:
            # See set_input_tensor()
            hidden_states = self.input_tensor

        # TODO: @Yi Dong, what should this be?
        if retrieved_emb is not None:
            assert len(retrieved_emb.shape) == 5
            # this is retrieval decoder, need special transpose
            encoder_output = rearrange(retrieved_emb, 'b k r n d -> k r n b d').contiguous()

        if self.sequence_parallel:
            rng_context = tensor_parallel.random.get_cuda_rng_tracker().fork()
        else:
            rng_context = nullcontext()

        with rng_context:
            if self.activations_checkpoint_granularity == 'full':
                hidden_states = self._checkpointed_forward(
                    hidden_states,
                    attention_mask,
                    encoder_output,
                    enc_dec_attn_mask,
                    rotary_pos_emb,
                    self_attention_relative_position_bias,
                    cross_attention_relative_position_bias,
                )

            else:
                if get_key_value:
                    presents = []
                for index in range(self.num_layers):
                    layer = self._get_layer(index)
                    past = None
                    if layer_past is not None:
                        past = layer_past[index]
                    hidden_states = layer(
                        hidden_states,
                        attention_mask,
                        encoder_output=encoder_output,
                        enc_dec_attn_mask=enc_dec_attn_mask,
                        layer_past=past,
                        get_key_value=get_key_value,
                        set_inference_key_value_memory=set_inference_key_value_memory,
                        inference_max_sequence_len=inference_max_sequence_len,
                        rotary_pos_emb=rotary_pos_emb,
                        self_attention_relative_position_bias=self_attention_relative_position_bias,
                        cross_attention_relative_position_bias=cross_attention_relative_position_bias,
                    )

        # Final layer norm.
        if self.post_process:
            # only apply the final_layernorm for pre-ln
            if self.transformer_block_type != 'post_ln':
                output = self.final_layernorm(hidden_states)
        else:
            output = hidden_states
        if get_key_value:
            output = [output, presents]

        return output<|MERGE_RESOLUTION|>--- conflicted
+++ resolved
@@ -409,7 +409,7 @@
         # change view to [b, np, sq, sk]
         attention_scores = matmul_result.view(*output_size)
 
-        if relative_position_bias is not None and self.attention_type == AttnType.self_attn:
+        if relative_position_bias is not None:
             attention_scores += relative_position_bias[
                 :,
                 self.num_attention_heads_partition_offset : self.num_attention_heads_partition_offset
@@ -804,69 +804,7 @@
             value_layer = torch.cat((past_value.type_as(value_layer), value_layer), dim=0)
 
         if get_key_value:
-<<<<<<< HEAD
             present = (key_layer, value_layer)
-=======
-            with torch.no_grad():
-                if layer_past is not None:
-                    attention_mask = attention_mask[
-                        ..., attention_scores.size(3) - 1, : attention_scores.size(3)
-                    ].unsqueeze(2)
-                else:
-                    attention_mask = attention_mask[..., : attention_scores.size(3), : attention_scores.size(3)]
-
-        if relative_position_bias is not None:
-            attention_scores += relative_position_bias[:, self.num_attention_heads_partition_offset : self.num_attention_heads_partition_offset + self.num_attention_heads_per_partition, : attention_scores.size(2), : attention_scores.size(3)]
-
-        # ===========================
-        # Attention probs and dropout
-        # ===========================
-
-        # attention scores and attention mask [b, np, sq, sk]
-        attention_probs = self.scale_mask_softmax(attention_scores, attention_mask)
-
-        # Currently if all key sequences are masked, attention will be uniformly distributed.
-        # E.g. attention_mask last dimension all True, attention prob is 1 / last_dim
-        # # The correct behavior should be paying zero attention to them
-        # issue is created at https://github.com/NVIDIA/apex/issues/1390
-        # following is a work around:
-        # all_k_masked = attention_mask.all(axis=-1)
-        # zero_attention_mask = (1.0 - all_k_masked.float())[:, :, :, None]
-        # attention_probs = attention_probs * zero_attention_mask
-
-        # This is actually dropping out entire tokens to attend to, which might
-        # seem a bit unusual, but is taken from the original Transformer paper.
-        with tensor_parallel.random.get_cuda_rng_tracker().fork():
-            attention_probs = self.attention_dropout(attention_probs)
-
-        # =========================
-        # Context layer. [sq, b, hp]
-        # =========================
-
-        # value_layer -> context layer.
-        # [sk, b, np, hn] --> [b, np, sq, hn]
-
-        # context layer shape: [b, np, sq, hn]
-        output_size = (value_layer.size(1), value_layer.size(2), query_layer.size(0), value_layer.size(3))
-
-        # change view [sk, b * np, hn]
-        value_layer = value_layer.view(value_layer.size(0), output_size[0] * output_size[1], -1)
-
-        # change view [b * np, sq, sk]
-        attention_probs = attention_probs.view(output_size[0] * output_size[1], output_size[2], -1)
-
-        # matmul: [b * np, sq, hn]
-        context_layer = torch.bmm(attention_probs, value_layer.transpose(0, 1))
-
-        # change view [b, np, sq, hn]
-        context_layer = context_layer.view(*output_size)
-
-        if self.headscale:
-            context_layer = context_layer * self.head_scale_tensor
-
-        # [b, np, sq, hn] --> [sq, b, np, hn]
-        context_layer = context_layer.permute(2, 0, 1, 3).contiguous()
->>>>>>> 8bb071a0
 
         if self.checkpoint_core_attention:
             context_layer = self._checkpointed_attention_forward(
