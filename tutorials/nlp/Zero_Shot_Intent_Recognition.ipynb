--- conflicted
+++ resolved
@@ -1,677 +1,4 @@
 {
-<<<<<<< HEAD
- "cells": [
-  {
-   "cell_type": "code",
-   "execution_count": null,
-   "metadata": {
-    "colab": {},
-    "colab_type": "code",
-    "id": "o_0K1lsW1dj9"
-   },
-   "outputs": [],
-   "source": [
-    "\"\"\"\n",
-    "You can run either this notebook locally (if you have all the dependencies and a GPU) or on Google Colab.\n",
-    "\n",
-    "Instructions for setting up Colab are as follows:\n",
-    "1. Open a new Python 3 notebook.\n",
-    "2. Import this notebook from GitHub (File -> Upload Notebook -> \"GITHUB\" tab -> copy/paste GitHub URL)\n",
-    "3. Connect to an instance with a GPU (Runtime -> Change runtime type -> select \"GPU\" for hardware accelerator)\n",
-    "4. Run this cell to set up dependencies.\n",
-    "\"\"\"\n",
-    "# If you're using Google Colab and not running locally, run this cell\n",
-    "\n",
-    "# install NeMo\n",
-    "BRANCH = 'r1.6.0'\n",
-    "!python -m pip install git+https://github.com/NVIDIA/NeMo.git@$BRANCH#egg=nemo_toolkit[nlp]"
-   ]
-  },
-  {
-   "cell_type": "code",
-   "execution_count": null,
-   "metadata": {
-    "colab": {},
-    "colab_type": "code",
-    "id": "JFWG-jYCfvD7",
-    "pycharm": {
-     "name": "#%%\n"
-    }
-   },
-   "outputs": [],
-   "source": [
-    "# If you're not using Colab, you might need to upgrade jupyter notebook to avoid the following error:\n",
-    "# 'ImportError: IProgress not found. Please update jupyter and ipywidgets.'\n",
-    "\n",
-    "! pip install ipywidgets\n",
-    "! jupyter nbextension enable --py widgetsnbextension\n",
-    "\n",
-    "# Please restart the kernel after running this cell"
-   ]
-  },
-  {
-   "cell_type": "code",
-   "execution_count": null,
-   "metadata": {
-    "colab": {},
-    "colab_type": "code",
-    "id": "dzqD2WDFOIN-"
-   },
-   "outputs": [],
-   "source": [
-    "import json\n",
-    "import os\n",
-    "\n",
-    "from nemo.collections import nlp as nemo_nlp\n",
-    "from nemo.utils.exp_manager import exp_manager\n",
-    "from nemo.utils import logging\n",
-    "from omegaconf import OmegaConf\n",
-    "import pandas as pd\n",
-    "import pytorch_lightning as pl\n",
-    "import torch\n",
-    "import wget "
-   ]
-  },
-  {
-   "cell_type": "markdown",
-   "metadata": {
-    "colab_type": "text",
-    "id": "daYw_Xll2ZR9"
-   },
-   "source": [
-    "# Task description\n",
-    "\n",
-    "Intent recognition is the task of classifying the intent of an utterance or document. For example,  for the query:  `What is the weather in Santa Clara tomorrow morning?`, we would like to classify the intent as `weather`. This is a fundamental step that is executed in any task-driven conversational assistant.\n",
-    "\n",
-    "Typical text classification models, such as the Joint Intent and Slot Classification Model in NeMo, are trained on hundreds or thousands of labeled documents. In this tutorial we demonstrate a different, \"zero shot\" approach that requires no annotated data for the target intents. The zero shot approach uses a model trained on the task of natural language inference (NLI). During training, the model is presented with pairs of sentences consisting of a \"premise\" and a \"hypothesis\", and must classify the relationship between them as entailment (meaning the hypothesis follows logically from the premise), contradiction, or neutral. To use this model for intent prediction, we define a list of candidate labels to represent each of the possible classes in our classification system; for example, the candidate labels might be `request for directions`,  `query about weather`, `request to play music`, etc. We predict the intent of a query by pairing it with each of the candidate labels as a premise-hypothesis pair and using the model to predict the probability of an entailment relationship between them. For example, for the query and candidate labels above, we would run inference for the following pairs:\n",
-    "\n",
-    "(`What is the weather in Santa Clara tomorrow morning?`, `request for directions`)  \n",
-    "(`What is the weather in Santa Clara tomorrow morning?`, `request to play music`)   \n",
-    "(`What is the weather in Santa Clara tomorrow morning?`, `query about weather`)\n",
-    "\n",
-    "In the above example, we would expect a high probability of entailment for the last pair, and low probabilities for the first two pairs. Thus, we would classify the intent of the utterance as `query about weather`. The task can be formulated as single-label classification (only one of the candidate labels can be correct for each query) or multi-label classification (multiple labels can be correct) by setting the parameter multi_label = False or multi_label = True, respectively, during inference.\n",
-    "\n",
-    "In this tutorial, we demonstrate how to train an NLI model on the MNLI data set and how to use it for zero shot intent recognition."
-   ]
-  },
-  {
-   "cell_type": "markdown",
-   "metadata": {},
-   "source": [
-    "# Using an out-of-the-box model"
-   ]
-  },
-  {
-   "cell_type": "code",
-   "execution_count": null,
-   "metadata": {},
-   "outputs": [],
-   "source": [
-    "# this line will download a pre-trained NLI model from NVIDIA's NGC cloud and instantiate it for you\n",
-    "\n",
-    "pretrained_model = nemo_nlp.models.ZeroShotIntentModel.from_pretrained(\"zeroshotintent_en_bert_base_uncased\")"
-   ]
-  },
-  {
-   "cell_type": "code",
-   "execution_count": null,
-   "metadata": {},
-   "outputs": [],
-   "source": [
-    "queries = [\n",
-    "    \"What is the weather in Santa Clara tomorrow morning?\",\n",
-    "    \"I'd like a veggie burger and fries\",\n",
-    "    \"Bring me some ice cream when it's sunny\"\n",
-    "\n",
-    "]\n",
-    "\n",
-    "candidate_labels = ['Food order', 'Weather query', \"Play music\"]\n",
-    "\n",
-    "predictions = pretrained_model.predict(queries, candidate_labels, batch_size=4, multi_label=True)\n",
-    "\n",
-    "print('The prediction results of some sample queries with the trained model:')\n",
-    "for query in predictions:\n",
-    "    print(json.dumps(query, indent=4))"
-   ]
-  },
-  {
-   "cell_type": "markdown",
-   "metadata": {},
-   "source": [
-    "In the example above, we set `multi_label=True`, which is also the default setting. This runs a softmax calculation independently for each label over the entailment and contradiction logits. For any given query, the scores for the different labels may add up to more than one.\n",
-    "\n",
-    "Below, we see what happens if we set `multi_label=False`. In this case, the softmax calculation for each query uses the entailment class logits for all the labels, so the final scores for all classes add up to one."
-   ]
-  },
-  {
-   "cell_type": "code",
-   "execution_count": null,
-   "metadata": {},
-   "outputs": [],
-   "source": [
-    "predictions = pretrained_model.predict(queries, candidate_labels, batch_size=4, multi_label=False)\n",
-    "\n",
-    "print('The prediction results of some sample queries with the trained model:')\n",
-    "for query in predictions:\n",
-    "    print(json.dumps(query, indent=4))"
-   ]
-  },
-  {
-   "cell_type": "markdown",
-   "metadata": {},
-   "source": [
-    "Under the hood, during inference the candidate labels are not used as is; they're actually used to fill in the blank in a hypothesis template. By default, the hypothesis template is `This example is {}`. So the candidate labels above would actually be presented to the model as `This example is food order`, `This example is weather query`, and `This example is play music`. You can change the hypothesis template with the optional keyword argument `hypothesis_template`, as shown below."
-   ]
-  },
-  {
-   "cell_type": "code",
-   "execution_count": null,
-   "metadata": {},
-   "outputs": [],
-   "source": [
-    "predictions = pretrained_model.predict(queries, candidate_labels, batch_size=4, multi_label=False,\n",
-    "                                      hypothesis_template=\"a person is asking something related to {}\")\n",
-    "\n",
-    "print('The prediction results of some sample queries with the trained model:')\n",
-    "for query in predictions:\n",
-    "    print(json.dumps(query, indent=4))"
-   ]
-  },
-  {
-   "cell_type": "markdown",
-   "metadata": {
-    "colab_type": "text",
-    "id": "ZnuziSwJ1yEB"
-   },
-   "source": [
-    "Now, let's take a closer look at the model's configuration and learn to train the model.\n",
-    "\n",
-    "\n",
-    "# Training your own model\n",
-    "\n",
-    "\n",
-    "# Dataset\n",
-    "\n",
-    "In this tutorial we will train a model on [The Multi-Genre Natural Language Inference Corpus](https://cims.nyu.edu/~sbowman/multinli/multinli_0.9.pdf) (MNLI). This is a crowdsourced collection of sentence pairs with textual entailment annotations. Given a premise sentence followed by a hypothesis sentence, the task is to predict whether the premise entails the hypothesis (entailment), contradicts the hypothesis (contradiction), or neither (neutral). There are two dev sets for this task: the \"matched\" dev set contains examples drawn from the same genres as the training set, and the \"mismatched\" dev set has examples from genres not seen during training. For our purposes, either dev set alone will be sufficient. We will use the \"matched\" dev set here. "
-   ]
-  },
-  {
-   "cell_type": "markdown",
-   "metadata": {},
-   "source": [
-    "## Download the dataset"
-   ]
-  },
-  {
-   "cell_type": "code",
-   "execution_count": null,
-   "metadata": {
-    "colab": {},
-    "colab_type": "code",
-    "id": "--wJ2891aIIE"
-   },
-   "outputs": [],
-   "source": [
-    "# you can replace DATA_DIR with your own location\n",
-    "DATA_DIR = '.'  "
-   ]
-  },
-  {
-   "cell_type": "code",
-   "execution_count": null,
-   "metadata": {},
-   "outputs": [],
-   "source": [
-    "wget.download('https://dl.fbaipublicfiles.com/glue/data/MNLI.zip', DATA_DIR)\n",
-    "! unzip {DATA_DIR}/MNLI.zip -d {DATA_DIR}"
-   ]
-  },
-  {
-   "cell_type": "code",
-   "execution_count": null,
-   "metadata": {
-    "colab": {},
-    "colab_type": "code",
-    "id": "qB0oLE4R9EhJ"
-   },
-   "outputs": [],
-   "source": [
-    "! ls -l $DATA_DIR/MNLI"
-   ]
-  },
-  {
-   "cell_type": "markdown",
-   "metadata": {
-    "colab_type": "text",
-    "id": "gMWuU69pbUDe"
-   },
-   "source": [
-    "We will use `train.tsv` as our training set and `dev_matched.tsv` as our validation set."
-   ]
-  },
-  {
-   "cell_type": "markdown",
-   "metadata": {},
-   "source": [
-    "## Explore the dataset  \n",
-    "Let's take a look at some examples from the dev set"
-   ]
-  },
-  {
-   "cell_type": "code",
-   "execution_count": null,
-   "metadata": {},
-   "outputs": [],
-   "source": [
-    "num_examples = 5\n",
-    "df = pd.read_csv(os.path.join(DATA_DIR, \"MNLI\", \"dev_matched.tsv\"), sep=\"\\t\")[:num_examples]\n",
-    "for sent1, sent2, label in zip(df['sentence1'].tolist(), df['sentence2'].tolist(), df['gold_label'].tolist()):\n",
-    "    print(\"sentence 1: \", sent1)\n",
-    "    print(\"sentence 2: \", sent2)\n",
-    "    print(\"label: \", label)\n",
-    "    print(\"===================\")"
-   ]
-  },
-  {
-   "cell_type": "markdown",
-   "metadata": {
-    "colab_type": "text",
-    "id": "_whKCxfTMo6Y"
-   },
-   "source": [
-    "# Training model\n",
-    "## Model configuration\n",
-    "\n",
-    "The model is comprised of the pretrained [BERT](https://arxiv.org/pdf/1810.04805.pdf) model followed by a Sequence Classifier module.\n",
-    "\n",
-    "The model is defined in a config file which declares multiple important sections. They are:\n",
-    "- **model**: All arguments that are related to the Model - language model, a classifier, optimizer and schedulers, datasets and any other related information\n",
-    "\n",
-    "- **trainer**: Any argument to be passed to PyTorch Lightning\n",
-    "\n",
-    "All model and training parameters are defined in the **zero_shot_intent_config.yaml** config file. This file is located in the folder **examples/nlp/zero_shot_intent_recognition/conf/**. It contains 2 main sections:\n",
-    "\n",
-    "\n",
-    "We will download the config file from the repository for the purpose of the tutorial. If you have a version of NeMo installed locally, you can use it from the above folder."
-   ]
-  },
-  {
-   "cell_type": "code",
-   "execution_count": null,
-   "metadata": {
-    "colab": {},
-    "colab_type": "code",
-    "id": "T1gA8PsJ13MJ"
-   },
-   "outputs": [],
-   "source": [
-    "# download the model config file from repository for the purpose of this example\n",
-    "WORK_DIR = \".\"  # you can replace WORK_DIR with your own location\n",
-    "wget.download(f'https://raw.githubusercontent.com/NVIDIA/NeMo/{BRANCH}/examples/nlp/zero_shot_intent_recognition/conf/zero_shot_intent_config.yaml', WORK_DIR)\n",
-    "\n",
-    "# print content of the config file\n",
-    "config_file = os.path.join(WORK_DIR, \"zero_shot_intent_config.yaml\")\n",
-    "config = OmegaConf.load(config_file)\n",
-    "print(OmegaConf.to_yaml(config))"
-   ]
-  },
-  {
-   "cell_type": "markdown",
-   "metadata": {
-    "colab_type": "text",
-    "id": "ZCgWzNBkaQLZ"
-   },
-   "source": [
-    "## Setting up data within the config\n",
-    "\n",
-    "Among other things, the config file contains dictionaries called **dataset**, **train_ds** and **validation_ds**. These are configurations used to setup the Dataset and DataLoaders of the corresponding config.\n",
-    "\n",
-    "To start model training, we need to specify `model.dataset.data_dir`, `model.train_ds.file_name` and `model.validation_ds.file_name`, as we are going to do below.\n",
-    "\n",
-    "Notice that some config lines, including `model.train_ds.data_dir`, have `???` in place of paths. This means that values for these fields are required to be specified by the user.\n",
-    "\n",
-    "Let's now add the data paths and output directory for saving predictions to the config."
-   ]
-  },
-  {
-   "cell_type": "code",
-   "execution_count": null,
-   "metadata": {
-    "colab": {},
-    "colab_type": "code",
-    "id": "LQHCJN-ZaoLp"
-   },
-   "outputs": [],
-   "source": [
-    "# you can replace OUTPUT_DIR with your own location; this is where logs and model checkpoints will be saved\n",
-    "OUTPUT_DIR = \"nemo_output\"\n",
-    "config.exp_manager.exp_dir = OUTPUT_DIR\n",
-    "config.model.dataset.data_dir = os.path.join(DATA_DIR, \"MNLI\")\n",
-    "config.model.train_ds.file_name = \"train.tsv\"\n",
-    "config.model.validation_ds.file_path = \"dev_matched.tsv\""
-   ]
-  },
-  {
-   "cell_type": "markdown",
-   "metadata": {
-    "colab_type": "text",
-    "id": "nB96-3sTc3yk"
-   },
-   "source": [
-    "## Building the PyTorch Lightning Trainer\n",
-    "\n",
-    "NeMo models are primarily PyTorch Lightning modules - and therefore are entirely compatible with the PyTorch Lightning ecosystem.\n",
-    "\n",
-    "Let's first instantiate a Trainer object"
-   ]
-  },
-  {
-   "cell_type": "code",
-   "execution_count": null,
-   "metadata": {
-    "colab": {},
-    "colab_type": "code",
-    "id": "1tG4FzZ4Ui60"
-   },
-   "outputs": [],
-   "source": [
-    "print(\"Trainer config - \\n\")\n",
-    "print(OmegaConf.to_yaml(config.trainer))"
-   ]
-  },
-  {
-   "cell_type": "code",
-   "execution_count": null,
-   "metadata": {
-    "colab": {},
-    "colab_type": "code",
-    "id": "knF6QeQQdMrH"
-   },
-   "outputs": [],
-   "source": [
-    "# lets modify some trainer configs\n",
-    "# checks if we have GPU available and uses it\n",
-    "cuda = 1 if torch.cuda.is_available() else 0\n",
-    "config.trainer.gpus = cuda\n",
-    "\n",
-    "config.trainer.precision = 16 if torch.cuda.is_available() else 32\n",
-    "\n",
-    "# for mixed precision training, uncomment the line below (precision should be set to 16 and amp_level to O1):\n",
-    "# config.trainer.amp_level = O1\n",
-    "\n",
-    "# remove distributed training flags\n",
-    "config.trainer.accelerator = None\n",
-    "\n",
-    "# setup max number of steps to reduce training time for demonstration purposes of this tutorial\n",
-    "config.trainer.max_steps = 128\n",
-    "\n",
-    "trainer = pl.Trainer(**config.trainer)"
-   ]
-  },
-  {
-   "cell_type": "markdown",
-   "metadata": {
-    "colab_type": "text",
-    "id": "8IlEMdVxdr6p"
-   },
-   "source": [
-    "## Setting up a NeMo Experiment\n",
-    "\n",
-    "NeMo has an experiment manager that handles logging and checkpointing for us, so let's use it:"
-   ]
-  },
-  {
-   "cell_type": "code",
-   "execution_count": null,
-   "metadata": {
-    "colab": {},
-    "colab_type": "code",
-    "id": "8uztqGAmdrYt"
-   },
-   "outputs": [],
-   "source": [
-    "exp_dir = exp_manager(trainer, config.get(\"exp_manager\", None))\n",
-    "\n",
-    "# the exp_dir provides a path to the current experiment for easy access\n",
-    "exp_dir = str(exp_dir)\n",
-    "exp_dir"
-   ]
-  },
-  {
-   "cell_type": "markdown",
-   "metadata": {
-    "colab_type": "text",
-    "id": "8tjLhUvL_o7_"
-   },
-   "source": [
-    "Before initializing the model, we might want to modify some of the model configs. For example, we might want to modify the pretrained BERT model and use [Megatron-LM BERT](https://arxiv.org/abs/1909.08053) or [AlBERT model](https://arxiv.org/abs/1909.11942):"
-   ]
-  },
-  {
-   "cell_type": "code",
-   "execution_count": null,
-   "metadata": {
-    "colab": {},
-    "colab_type": "code",
-    "id": "Xeuc2i7Y_nP5"
-   },
-   "outputs": [],
-   "source": [
-    "# get the list of supported BERT-like models, for the complete list of HugginFace models, see https://huggingface.co/models\n",
-    "print(nemo_nlp.modules.get_pretrained_lm_models_list(include_external=True))\n",
-    "\n",
-    "# specify BERT-like model, you want to use, for example, \"megatron-bert-345m-uncased\" or 'bert-base-uncased'\n",
-    "PRETRAINED_BERT_MODEL = \"albert-base-v1\""
-   ]
-  },
-  {
-   "cell_type": "code",
-   "execution_count": null,
-   "metadata": {
-    "colab": {},
-    "colab_type": "code",
-    "id": "RK2xglXyAUOO"
-   },
-   "outputs": [],
-   "source": [
-    "# add the specified above model parameters to the config\n",
-    "config.model.language_model.pretrained_model_name = PRETRAINED_BERT_MODEL"
-   ]
-  },
-  {
-   "cell_type": "markdown",
-   "metadata": {
-    "colab_type": "text",
-    "id": "fzNZNAVRjDD-"
-   },
-   "source": [
-    "Now, we are ready to initialize our model. During the model initialization call, the dataset and data loaders we'll be prepared for training and evaluation.\n",
-    "Also, the pretrained BERT model will be downloaded, note it can take up to a few minutes depending on the size of the chosen BERT model."
-   ]
-  },
-  {
-   "cell_type": "code",
-   "execution_count": null,
-   "metadata": {
-    "colab": {},
-    "colab_type": "code",
-    "id": "NgsGLydWo-6-"
-   },
-   "outputs": [],
-   "source": [
-    "model = nemo_nlp.models.ZeroShotIntentModel(cfg=config.model, trainer=trainer)"
-   ]
-  },
-  {
-   "cell_type": "markdown",
-   "metadata": {
-    "colab_type": "text",
-    "id": "kQ592Tx4pzyB"
-   },
-   "source": [
-    "## Monitoring training progress\n",
-    "Optionally, you can create a Tensorboard visualization to monitor training progress."
-   ]
-  },
-  {
-   "cell_type": "code",
-   "execution_count": null,
-   "metadata": {
-    "colab": {},
-    "colab_type": "code",
-    "id": "mTJr16_pp0aS"
-   },
-   "outputs": [],
-   "source": [
-    "try:\n",
-    "  from google import colab\n",
-    "  COLAB_ENV = True\n",
-    "except (ImportError, ModuleNotFoundError):\n",
-    "  COLAB_ENV = False\n",
-    "\n",
-    "# Load the TensorBoard notebook extension\n",
-    "if COLAB_ENV:\n",
-    "  %load_ext tensorboard\n",
-    "  %tensorboard --logdir {exp_dir}\n",
-    "else:\n",
-    "  print(\"To use tensorboard, please use this notebook in a Google Colab environment.\")"
-   ]
-  },
-  {
-   "cell_type": "code",
-   "execution_count": null,
-   "metadata": {
-    "colab": {},
-    "colab_type": "code",
-    "id": "hUvnSpyjp0Dh"
-   },
-   "outputs": [],
-   "source": [
-    "# start model training\n",
-    "trainer.fit(model)"
-   ]
-  },
-  {
-   "cell_type": "markdown",
-   "metadata": {},
-   "source": [
-    "## Inference from Examples\n",
-    "The next step is to see how the trained model will classify intents. To improve the predictions you may need to train the model for more than 5 epochs.\n",
-    "\n"
-   ]
-  },
-  {
-   "cell_type": "code",
-   "execution_count": null,
-   "metadata": {},
-   "outputs": [],
-   "source": [
-    "# reload the saved model\n",
-    "saved_model = os.path.join(exp_dir, \"checkpoints/ZeroShotIntentRecognition.nemo\")\n",
-    "eval_model = nemo_nlp.models.ZeroShotIntentModel.restore_from(saved_model)"
-   ]
-  },
-  {
-   "cell_type": "code",
-   "execution_count": null,
-   "metadata": {},
-   "outputs": [],
-   "source": [
-    "queries = [\n",
-    "    \"I'd like a veggie burger and fries\",\n",
-    "    \"Turn off the lights in the living room\",\n",
-    "]\n",
-    "\n",
-    "candidate_labels = ['Food order', 'Play music', 'Request for directions', 'Change lighting', 'Calendar query']\n",
-    "\n",
-    "predictions = eval_model.predict(queries, candidate_labels, batch_size=4, multi_label=True)\n",
-    "\n",
-    "print('The prediction results of some sample queries with the trained model:')\n",
-    "for query in predictions:\n",
-    "    print(json.dumps(query, indent=4))\n",
-    "print(\"Inference finished!\")"
-   ]
-  },
-  {
-   "cell_type": "markdown",
-   "metadata": {},
-   "source": [
-    "As described above in \"Using an out of the box model\", you can set multi_label=False if you want the scores for each query to add up to one. You can also change the hypothesis template used when presenting candidate labels, as shown below."
-   ]
-  },
-  {
-   "cell_type": "code",
-   "execution_count": null,
-   "metadata": {},
-   "outputs": [],
-   "source": [
-    "predictions = eval_model.predict(queries, candidate_labels, batch_size=4, multi_label=True,\n",
-    "                           hypothesis_template=\"related to {}\")\n",
-    "\n",
-    "print('The prediction results of some sample queries with the trained model:')\n",
-    "for query in predictions:\n",
-    "    print(json.dumps(query, indent=4))\n",
-    "print(\"Inference finished!\")"
-   ]
-  },
-  {
-   "cell_type": "markdown",
-   "metadata": {},
-   "source": [
-    "By default, when an NLI model is trained on MNLI in NeMo, the class indices for entailment and contradiction are 1 and 0, respectively. The `predict` method uses these indices by default. If your NLI model was trained with different class indices for these classes, you can pass the correct indices as keyword arguments to the `predict` method (e.g. `entailment_idx=1`, `contradiction_idx=0`). "
-   ]
-  },
-  {
-   "cell_type": "markdown",
-   "metadata": {
-    "colab_type": "text",
-    "id": "ref1qSonGNhP"
-   },
-   "source": [
-    "## Training Script\n",
-    "\n",
-    "If you have NeMo installed locally, you can also train the model with [examples/nlp/zero_shot_intent_recognition/zero_shot_intent_train.py](https://github.com/carolmanderson/NeMo/blob/main/examples/nlp/zero_shot_intent_recognition/zero_shot_intent_train.py).\n",
-    "\n",
-    "To run training script, use:\n",
-    "\n",
-    "```\n",
-    "python zero_shot_intent_train.py \\\n",
-    " model.dataset.data_dir=PATH_TO_DATA_FOLDER\n",
-    "```\n",
-    " \n",
-    " By default, this script uses `examples/nlp/zero_shot_intent_recognition/conf/zero_shot_intent_config.yaml` config file, and you may update all the params inside of this config file or alternatively provide them in the command line.\n"
-   ]
-  }
- ],
- "metadata": {
-  "accelerator": "GPU",
-  "colab": {
-   "collapsed_sections": [],
-   "name": "GLUE_Benchmark.ipynb",
-   "private_outputs": true,
-   "provenance": []
-  },
-  "kernelspec": {
-   "display_name": "Python [conda env:zeroshot_dev_2]",
-   "language": "python",
-   "name": "conda-env-zeroshot_dev_2-py"
-  },
-  "language_info": {
-   "codemirror_mode": {
-    "name": "ipython",
-    "version": 3
-   },
-   "file_extension": ".py",
-   "mimetype": "text/x-python",
-   "name": "python",
-   "nbconvert_exporter": "python",
-   "pygments_lexer": "ipython3",
-   "version": "3.8.12"
-  }
- },
- "nbformat": 4,
- "nbformat_minor": 4
-=======
     "cells": [
         {
             "cell_type": "code",
@@ -1344,5 +671,4 @@
     },
     "nbformat": 4,
     "nbformat_minor": 4
->>>>>>> c88c20ed
 }