# Copyright (c) 2021, NVIDIA CORPORATION.  All rights reserved.
#
# Licensed under the Apache License, Version 2.0 (the "License");
# you may not use this file except in compliance with the License.
# You may obtain a copy of the License at
#
#     http://www.apache.org/licenses/LICENSE-2.0
#
# Unless required by applicable law or agreed to in writing, software
# distributed under the License is distributed on an "AS IS" BASIS,
# WITHOUT WARRANTIES OR CONDITIONS OF ANY KIND, either express or implied.
# See the License for the specific language governing permissions and
# limitations under the License.

import copy
import inspect
import os
import uuid
from abc import abstractmethod
from os import path
from pathlib import Path
from typing import Callable, Dict, List, Optional, Union

import hydra
import torch
from omegaconf import DictConfig, OmegaConf, open_dict
from pytorch_lightning import LightningModule, Trainer
from pytorch_lightning.utilities import model_summary, rank_zero_only

from nemo import package_info
from nemo.core import optim
from nemo.core.classes.common import Model
from nemo.core.connectors.save_restore_connector import SaveRestoreConnector
from nemo.core.optim import prepare_lr_scheduler
from nemo.utils import logging, model_utils
from nemo.utils.app_state import AppState
from nemo.utils.get_rank import is_global_rank_zero

try:
    from nemo.collections.nlp.parts.nlp_overrides import NLPDDPPlugin

    HAVE_NLPPLUGIN = True
except (ImportError, ModuleNotFoundError):
    HAVE_NLPPLUGIN = False

__all__ = ['ModelPT']


class ModelPT(LightningModule, Model):
    """
    Interface for Pytorch-lightning based NeMo models
    """

    def __init__(self, cfg: DictConfig, trainer: Trainer = None):
        """
        Base class from which all NeMo models should inherit

        Args:
            cfg (DictConfig):  configuration object.
                The cfg object should have (optionally) the following sub-configs:

                * train_ds - to instantiate training dataset
                * validation_ds - to instantiate validation dataset
                * test_ds - to instantiate testing dataset
                * optim - to instantiate optimizer with learning rate scheduler

            trainer (Optional): Pytorch Lightning Trainer instance
        """
        if trainer is not None and not isinstance(trainer, Trainer):
            raise ValueError(
                f"trainer constructor argument must be either None or pytroch_lightning.Trainer. But got {type(trainer)} instead."
            )
        super().__init__()

        """
        Internal global flags that determine core functionality of ModelPT.

        _MODEL_IS_RESTORED:
            This flag determines the context of the model - whether the model is currently being
            restored or not.
            -   When set, it can be assumed that the model's will disable all automatic methods -
                setup_training_data(), setup_validation/test_data() and their multi equivalents.
            -   If a model is being restored from a archive file (tarfile), it can be assumed that
                under this context, the cwd is *inside* the tarfile itself.

        _MODEL_RESTORE_PATH:
            A string path to a a file from which the model is being restored.
            This file can either be a PyTorch Lightning Checkpoint, or a archive (tarfile) that contains
            artifact objects.
            If it is an archive file, during restoration, the cwd will be temporarily moved to inside the
            archive itself.
        """
        # set global vars in AppState
        app_state = AppState()

        # Convert config to a DictConfig
        cfg = model_utils.convert_model_config_to_dict_config(cfg)

        # Convert config to support Hydra 1.0+ instantiation
        cfg = model_utils.maybe_update_config_version(cfg)

        if 'model' in cfg:
            raise ValueError(
                "Creating model config node is forbidden due to collision problem when loading from checkpoint."
            )

        if 'target' not in cfg:
            # This is for Jarvis service.
            OmegaConf.set_struct(cfg, False)
            cfg.target = "{0}.{1}".format(self.__class__.__module__, self.__class__.__name__)
            OmegaConf.set_struct(cfg, True)

        if 'nemo_version' not in cfg:
            with open_dict(cfg):
                cfg.nemo_version = package_info.__version__

        self._cfg = cfg

        self.save_hyperparameters("cfg")
        self._train_dl = None
        self._validation_dl = None
        self._test_dl = None
        self._optimizer_param_groups = None
        self._optimizer = None
        self._scheduler = None
        self.set_trainer(trainer)

        self._save_restore_connector = SaveRestoreConnector()

        self._set_model_guid()

        # Set device_id in AppState
        if torch.cuda.is_available() and torch.cuda.current_device() is not None:
            app_state.device_id = torch.cuda.current_device()

        if self._cfg is not None and not self._is_model_being_restored():
            if 'train_ds' in self._cfg and self._cfg.train_ds is not None:
                self.setup_training_data(self._cfg.train_ds)

            if 'validation_ds' in self._cfg and self._cfg.validation_ds is not None:
                self.setup_multiple_validation_data(val_data_config=cfg.validation_ds)

            if 'test_ds' in self._cfg and self._cfg.test_ds is not None:
                self.setup_multiple_test_data(test_data_config=cfg.test_ds)

        else:
            if 'train_ds' in self._cfg and self._cfg.train_ds is not None:
                logging.warning(
                    f"If you intend to do training or fine-tuning, please call the ModelPT.setup_training_data() "
                    f"method and provide a valid configuration file to setup the train data loader.\n"
                    f"Train config : \n{OmegaConf.to_yaml(self._cfg.train_ds)}"
                )

            if 'validation_ds' in self._cfg and self._cfg.validation_ds is not None:
                logging.warning(
                    f"If you intend to do validation, please call the ModelPT.setup_validation_data() or "
                    f"ModelPT.setup_multiple_validation_data() method "
                    f"and provide a valid configuration file to setup the validation data loader(s). \n"
                    f"Validation config : \n{OmegaConf.to_yaml(self._cfg.validation_ds)}"
                )
            if 'test_ds' in self._cfg and self._cfg.test_ds is not None:
                logging.warning(
                    f"Please call the ModelPT.setup_test_data() or ModelPT.setup_multiple_test_data() method "
                    f"and provide a valid configuration file to setup the test data loader(s).\n"
                    f"Test config : \n{OmegaConf.to_yaml(self._cfg.test_ds)}"
                )

        # ModelPT wrappers over subclass implementations
        self.training_step = model_utils.wrap_training_step(self.training_step)

    def __init_subclass__(cls) -> None:
        cls._save_restore_connector = SaveRestoreConnector()

    def register_artifact(
        self, config_path: str, src: str, verify_src_exists: bool = True,
    ):
        """ Register model artifacts with this function. These artifacts (files) will be included inside .nemo file
            when model.save_to("mymodel.nemo") is called.

            How it works:
            1. It always returns existing absolute path which can be used during Model constructor call
                EXCEPTION: src is None or "" in which case nothing will be done and src will be returned
            2. It will add (config_path, model_utils.ArtifactItem()) pair to self.artifacts

            If "src" is local existing path, then it will be returned in absolute path form.
            elif "src" starts with "nemo_file:unique_artifact_name":
                .nemo will be untarred to a temporary folder location and an actual existing path will be returned
            else an error will be raised.

            WARNING: use .register_artifact calls in your models' constructors.
            The returned path is not guaranteed to exist after you have exited your model's constuctor.

            Args:
                config_path (str): Artifact key. Usually corresponds to the model config.
                src (str): Path to artifact.
                verify_src_exists (bool): If set to False, then the artifact is optional and register_artifact will return None even if
                                          src is not found. Defaults to True.
                save_restore_connector (SaveRestoreConnector): Can be overrided to add custom save and restore logic.

            Returns:
                str: If src is not None or empty it always returns absolute path which is guaranteed to exists during model instnce life
        """

        app_state = AppState()

        if src is None or src == "":
            return src

        if not hasattr(self, 'artifacts'):
            self.artifacts = {}

        if self.artifacts is None:
            self.artifacts = {}

        if config_path in self.artifacts.keys():
            logging.warning(
                f"You tried to register an artifact under config key={config_path} but an artifact for "
                f"it has already been registered."
            )

        return self._save_restore_connector.register_artifact(self, config_path, src, verify_src_exists)

    def save_to(self, save_path: str):
        """
        Saves model instance (weights and configuration) into .nemo file
         You can use "restore_from" method to fully restore instance from .nemo file.

        .nemo file is an archive (tar.gz) with the following:
            model_config.yaml - model configuration in .yaml format. You can deserialize this into cfg argument for model's constructor
            model_wights.chpt - model checkpoint

        Args:
            save_path: Path to .nemo file where model instance should be saved
        """

        def maybe_make_save_dir(path: 'pathlib.Path'):
            if not path.parent.exists():
                path.parent.mkdir(parents=True)

        save_path = Path(save_path).expanduser().resolve()
        app_state = AppState()
        if app_state.model_parallel_size is not None:
            if app_state.model_parallel_size > 1:
                if type(self._save_restore_connector) == SaveRestoreConnector:
                    raise ValueError(
                        'Default NeMo SaveRestoreConnector will not work in model parallel mode. You should use a '
                        'connector which supports model parallel mode, such as NLPSaveRestoreConnector in NLP. You '
                        'can also use a custom one.'
                    )
            if app_state.data_parallel_rank == 0:
                maybe_make_save_dir(save_path)
            # connector checks for ranks properly, no need to check here
            self._save_restore_connector.save_to(self, str(save_path))  # downstream tasks expect str, not Path
        elif is_global_rank_zero():
            maybe_make_save_dir(save_path)
            self._save_restore_connector.save_to(self, str(save_path))  # downstream tasks expect str, not Path

    @classmethod
    def restore_from(
        cls,
        restore_path: str,
        override_config_path: Optional[Union[OmegaConf, str]] = None,
        map_location: Optional[torch.device] = None,
        strict: bool = True,
        return_config: bool = False,
        save_restore_connector: SaveRestoreConnector = None,
        trainer: Optional[Trainer] = None,
    ):
        """
        Restores model instance (weights and configuration) from .nemo file.

        Args:
            restore_path: path to .nemo file from which model should be instantiated
            override_config_path: path to a yaml config that will override the internal
                config file or an OmegaConf / DictConfig object representing the model config.
            map_location: Optional torch.device() to map the instantiated model to a device.
                By default (None), it will select a GPU if available, falling back to CPU otherwise.
            strict: Passed to load_state_dict. By default True.
            return_config: If set to true, will return just the underlying config of the restored
                model as an OmegaConf DictConfig object without instantiating the model.
            trainer: Optional, a pytorch lightning Trainer object that will be forwarded to the
                instantiated model's constructor.
            save_restore_connector (SaveRestoreConnector): Can be overrided to add custom save and restore logic.

            Example:
                ```
                model = nemo.collections.asr.models.EncDecCTCModel.restore_from('asr.nemo')
                assert isinstance(model, nemo.collections.asr.models.EncDecCTCModel)
                ```

        Returns:
            An instance of type cls or its underlying config (if return_config is set).
        """

        if save_restore_connector is None:
            save_restore_connector = SaveRestoreConnector()

        if save_restore_connector.model_extracted_dir is None:
            restore_path = os.path.abspath(os.path.expanduser(restore_path))
        else:
            restore_path = os.path.abspath(os.path.expanduser(save_restore_connector.model_extracted_dir))

        if not path.exists(restore_path):
            raise FileNotFoundError(f"Can't find {restore_path}")

        app_state = AppState()
        app_state.model_restore_path = restore_path

        cls.update_save_restore_connector(save_restore_connector)
        instance = cls._save_restore_connector.restore_from(
            cls, restore_path, override_config_path, map_location, strict, return_config, trainer
        )
        if isinstance(instance, ModelPT):
            instance._save_restore_connector = save_restore_connector
        return instance

    @classmethod
    def load_from_checkpoint(
        cls,
        checkpoint_path: str,
        *args,
        map_location: Optional[Union[Dict[str, str], str, torch.device, int, Callable]] = None,
        hparams_file: Optional[str] = None,
        strict: bool = True,
        **kwargs,
    ):
        """
        Loads ModelPT from checkpoint, with some maintenance of restoration.
        For documentation, please refer to LightningModule.load_from_checkpoin() documentation.
        """
        checkpoint = None
        try:
            cls._set_model_restore_state(is_being_restored=True)

            checkpoint = super().load_from_checkpoint(
                checkpoint_path=checkpoint_path,
                *args,
                map_location=map_location,
                hparams_file=hparams_file,
                strict=strict,
                **kwargs,
            )

        finally:
            cls._set_model_restore_state(is_being_restored=False)
        return checkpoint

    @abstractmethod
    def setup_training_data(self, train_data_config: Union[DictConfig, Dict]):
        """
        Setups data loader to be used in training

        Args:
            train_data_layer_config: training data layer parameters.
        Returns:

        """
        pass

    @abstractmethod
    def setup_validation_data(self, val_data_config: Union[DictConfig, Dict]):
        """
        Setups data loader to be used in validation
        Args:
            val_data_layer_config: validation data layer parameters.
        Returns:

        """
        pass

    def setup_test_data(self, test_data_config: Union[DictConfig, Dict]):
        """
        (Optionally) Setups data loader to be used in test

        Args:
            test_data_layer_config: test data layer parameters.
        Returns:

        """
        raise NotImplementedError()

    def setup_multiple_validation_data(self, val_data_config: Union[DictConfig, Dict]):
        """
        (Optionally) Setups data loader to be used in validation, with support for multiple data loaders.

        Args:
            val_data_layer_config: validation data layer parameters.
        """
        # Set some placeholder overriden by helper method
        self._val_dl_idx = 0
        self._validation_names = None
        self._validation_dl = None  # type: torch.utils.data.DataLoader

        # preserve config
        self._update_dataset_config(dataset_name='validation', config=val_data_config)

        try:
            self._multi_dataset_mode = True
            model_utils.resolve_validation_dataloaders(model=self)
        finally:
            self._multi_dataset_mode = False

        if self._validation_names is None:
            if self._validation_dl is not None and type(self._validation_dl) in [list, tuple]:
                self._validation_names = ['val_{}_'.format(idx) for idx in range(len(self._validation_dl))]

    def setup_multiple_test_data(self, test_data_config: Union[DictConfig, Dict]):
        """
        (Optionally) Setups data loader to be used in test, with support for multiple data loaders.

        Args:
            test_data_layer_config: test data layer parameters.
        """
        # Set some placeholder overriden by helper method
        self._test_dl_idx = 0
        self._test_names = None
        self._test_dl = None  # type: torch.utils.data.DataLoader

        # preserve config
        self._update_dataset_config(dataset_name='test', config=test_data_config)

        try:
            self._multi_dataset_mode = True
            model_utils.resolve_test_dataloaders(model=self)
        finally:
            self._multi_dataset_mode = False

        if self._test_names is None:
            if self._test_dl is not None and type(self._test_dl) in [list, tuple]:
                self._test_names = ['test_{}_'.format(idx) for idx in range(len(self._test_dl))]

    def setup_optimization(self, optim_config: Optional[Union[DictConfig, Dict]] = None):
        """
        Prepares an optimizer from a string name and its optional config parameters.

        Args:
            optim_config: A dictionary containing the following keys:

                * "lr": mandatory key for learning rate. Will raise ValueError if not provided.
                * "optimizer": string name pointing to one of the available optimizers in the registry. \
                If not provided, defaults to "adam".
                * "opt_args": Optional list of strings, in the format "arg_name=arg_value". \
                The list of "arg_value" will be parsed and a dictionary of optimizer kwargs \
                will be built and supplied to instantiate the optimizer.
        """
        # Setup the optimizer parameter groups (by default use all parameters that are trainable)
        self.setup_optimizer_param_groups()

        # If config was not explicitly passed to us
        if optim_config is None:
            # See if internal config has `optim` namespace
            if self._cfg is not None and hasattr(self._cfg, 'optim'):
                optim_config = self._cfg.optim

        # If config is still None, or internal config has no Optim, return without instantiation
        if optim_config is None:
            logging.info('No optimizer config provided, therefore no optimizer was created')
            return

        else:
            # Preserve the configuration
            if not isinstance(optim_config, DictConfig):
                optim_config = OmegaConf.create(optim_config)

            # See if internal config has `optim` namespace before preservation
            if self._cfg is not None and hasattr(self._cfg, 'optim'):
                if self._cfg.optim is None:
                    self._cfg.optim = copy.deepcopy(optim_config)
                else:
                    with open_dict(self._cfg.optim):
                        self._cfg.optim = copy.deepcopy(optim_config)
        self.optimizer_reset_period = optim_config.get('optimizer_reset_period')
        if self.optimizer_reset_period is not None:
            del optim_config.optimizer_reset_period
        # Setup optimizer and scheduler
        if optim_config is not None and isinstance(optim_config, DictConfig):
            optim_config = OmegaConf.to_container(optim_config, resolve=True)

        if self._trainer is None:
            logging.warning(f"Trainer wasn't specified in model constructor. Make sure that you really wanted it.")

        if 'sched' in optim_config and self._trainer is not None:

            if not isinstance(self._trainer.accumulate_grad_batches, int):
                raise ValueError("We do not currently support gradient acculumation that is not an integer.")
            if self._trainer.max_steps is None or self.trainer.max_steps < 0:
                # Store information needed to calculate max_steps
                optim_config['sched']['t_max_epochs'] = self._trainer.max_epochs
                optim_config['sched']['t_accumulate_grad_batches'] = self._trainer.accumulate_grad_batches
                optim_config['sched']['t_limit_train_batches'] = self._trainer.limit_train_batches
<<<<<<< HEAD
                if self._trainer.accelerator is None:
                    optim_config['sched']['t_num_workers'] = self._trainer.num_devices or 1
                elif self._trainer.accelerator == "ddp_cpu":
                    optim_config['sched']['t_num_workers'] = self._trainer.num_processes * self._trainer.num_nodes
                elif self._trainer.accelerator == "ddp":
                    optim_config['sched']['t_num_workers'] = self._trainer.num_devices * self._trainer.num_nodes
                elif HAVE_NLPPLUGIN and isinstance(self._trainer.accelerator.training_type_plugin, NLPDDPPlugin):
                    app = AppState()
                    optim_config['sched']['t_num_workers'] = app.data_parallel_size
                else:
                    logging.warning(
                        f"The lightning trainer received accelerator: {self._trainer.accelerator}. We "
                        "recommend to use 'ddp' instead."
                    )
                    optim_config['sched']['t_num_workers'] = self._trainer.num_devices * self._trainer.num_nodes
=======
                optim_config['sched']['t_num_workers'] = self._trainer.num_devices * self._trainer.num_nodes
                if HAVE_NLPPLUGIN and isinstance(self._trainer.accelerator.training_type_plugin, NLPDDPPlugin):
                    app = AppState()
                    optim_config['sched']['t_num_workers'] = app.data_parallel_size
>>>>>>> d4adcd87
            else:
                optim_config['sched']['max_steps'] = self._trainer.max_steps

        # Force into DictConfig from nested structure
        optim_config = OmegaConf.create(optim_config)
        # Get back nested dict so we its mutable
        optim_config = OmegaConf.to_container(optim_config, resolve=True)

        # Extract scheduler config if inside optimizer config
        if 'sched' in optim_config:
            scheduler_config = optim_config.pop('sched')
        else:
            scheduler_config = None

        # Check if caller provided optimizer name, default to Adam otherwise
        optimizer_cls = optim_config.get('_target_', None)

        if optimizer_cls is None:
            # Try to get optimizer name for dynamic resolution, defaulting to Adam
            optimizer_name = optim_config.get('name', 'adam')
        else:
            if inspect.isclass(optimizer_cls):
                optimizer_name = optimizer_cls.__name__.lower()
            else:
                # resolve the class name (lowercase) from the class path if not provided
                optimizer_name = optimizer_cls.split(".")[-1].lower()

        # We are guarenteed to have lr since it is required by the argparser
        # But maybe user forgot to pass it to this function
        lr = optim_config.get('lr', None)

        # Check if caller has optimizer kwargs, default to empty dictionary
        if 'args' in optim_config:
            optimizer_args = optim_config.pop('args')
            optimizer_args = optim.parse_optimizer_args(optimizer_name, optimizer_args)
        else:
            optimizer_args = copy.deepcopy(optim_config)

            # Remove extra parameters from optimizer_args nest
            # Assume all other parameters are to be passed into optimizer constructor
            optimizer_args.pop('name', None)
            optimizer_args.pop('cls', None)
            optimizer_args.pop('lr', None)

        # Adaptive schedulers don't need `lr`
        if lr is not None:
            optimizer_args['lr'] = lr

        # Actually instantiate the optimizer
        if optimizer_cls is not None:
            if inspect.isclass(optimizer_cls):
                optimizer = optimizer_cls(self._optimizer_param_groups, **optimizer_args)
                logging.info("Optimizer config = %s", str(optimizer))

                self._optimizer = optimizer

            else:
                # Attempt class path resolution
                try:
                    optimizer_cls = OmegaConf.create({'_target_': optimizer_cls})
                    if lr is not None:
                        optimizer_config = {'lr': lr}
                    else:
                        optimizer_config = {}
                    optimizer_config.update(optimizer_args)

                    optimizer_instance = hydra.utils.instantiate(
                        optimizer_cls, self._optimizer_param_groups, **optimizer_config
                    )  # type: DictConfig

                    logging.info("Optimizer config = %s", str(optimizer_instance))

                    self._optimizer = optimizer_instance

                except Exception as e:
                    logging.error(
                        "Could not instantiate class path - {} with kwargs {}".format(
                            optimizer_cls, str(optimizer_config)
                        )
                    )
                    raise e

        else:
            optimizer = optim.get_optimizer(optimizer_name)
            optimizer = optimizer(self._optimizer_param_groups, **optimizer_args)

            logging.info("Optimizer config = %s", str(optimizer))

            self._optimizer = optimizer

        # Try to instantiate scheduler for optimizer
        self._scheduler = prepare_lr_scheduler(
            optimizer=self._optimizer, scheduler_config=scheduler_config, train_dataloader=self._train_dl
        )

        # Return the optimizer with/without scheduler
        # This return allows multiple optimizers or schedulers to be created
        if self.optimizer_reset_period is None:
            self.optimizer_reset_state_dict = None
        else:
            self.optimizer_reset_state_dict = self._optimizer.state_dict()
        return self._optimizer, self._scheduler

    def setup_optimizer_param_groups(self):
        """
            Used to create param groups for the optimizer.
            As an example, this can be used to specify per-layer learning rates:
            optim.SGD([
                        {'params': model.base.parameters()},
                        {'params': model.classifier.parameters(), 'lr': 1e-3}
                        ], lr=1e-2, momentum=0.9)
            See https://pytorch.org/docs/stable/optim.html for more information.
            By default, ModelPT will use self.parameters().
            Override this method to add custom param groups.
    """
        param_groups = None
        if hasattr(self, 'parameters'):
            param_groups = [{'params': self.parameters()}]
        self._optimizer_param_groups = param_groups

    def configure_optimizers(self):
        self.setup_optimization()

        if self._scheduler is None:
            return self._optimizer
        else:
            return [self._optimizer], [self._scheduler]

    def train_dataloader(self):
        if self._train_dl is not None:
            return self._train_dl

    def val_dataloader(self):
        if self._validation_dl is not None:
            return self._validation_dl

    def test_dataloader(self):
        if self._test_dl is not None:
            return self._test_dl

    def validation_epoch_end(
        self, outputs: Union[List[Dict[str, torch.Tensor]], List[List[Dict[str, torch.Tensor]]]]
    ) -> Optional[Dict[str, Dict[str, torch.Tensor]]]:
        """
        Default DataLoader for Validation set which automatically supports multiple data loaders
        via `multi_validation_epoch_end`.

        If multi dataset support is not required, override this method entirely in base class.
        In such a case, there is no need to implement `multi_validation_epoch_end` either.

        .. note::
            If more than one data loader exists, and they all provide `val_loss`,
            only the `val_loss` of the first data loader will be used by default.
            This default can be changed by passing the special key `val_dl_idx: int`
            inside the `validation_ds` config.

        Args:
            outputs: Single or nested list of tensor outputs from one or more data loaders.

        Returns:
            A dictionary containing the union of all items from individual data_loaders,
            along with merged logs from all data loaders.
        """
        # Case where we dont provide data loaders
        if outputs is not None and len(outputs) == 0:
            return {}

        # Case where we provide exactly 1 data loader
        if type(outputs[0]) == dict:
            output_dict = self.multi_validation_epoch_end(outputs, dataloader_idx=0)

            if output_dict is not None and 'log' in output_dict:
                self.log_dict(output_dict.pop('log'), on_epoch=True)

            return output_dict

        else:  # Case where we provide more than 1 data loader
            output_dict = {'log': {}}

            # The output is a list of list of dicts, outer list corresponds to dataloader idx
            for dataloader_idx, val_outputs in enumerate(outputs):
                # Get prefix and dispatch call to multi epoch end
                dataloader_prefix = self.get_validation_dataloader_prefix(dataloader_idx)
                dataloader_logs = self.multi_validation_epoch_end(val_outputs, dataloader_idx=dataloader_idx)

                # If result was not provided, generate empty dict
                dataloader_logs = dataloader_logs or {}

                # Perform `val_loss` resolution first (if provided outside logs)
                if 'val_loss' in dataloader_logs:
                    if 'val_loss' not in output_dict and dataloader_idx == self._val_dl_idx:
                        output_dict['val_loss'] = dataloader_logs['val_loss']

                # For every item in the result dictionary
                for k, v in dataloader_logs.items():
                    # If the key is `log`
                    if k == 'log':
                        # Parse every element of the log, and attach fthe prefix name of the data loader
                        log_dict = {}

                        for k_log, v_log in v.items():
                            # If we are logging the metric, but dont provide it at result level,
                            # store it twice - once in log and once in result level.
                            # Also mark log with prefix name to avoid log level clash with other data loaders

                            # if k_log not in output_dict['log'] and dataloader_idx == self._val_dl_idx:
                            #     new_k_log = k_log
                            #
                            #     # Also insert duplicate key with prefix for ease of comparison / avoid name clash
                            #     log_dict[dataloader_prefix + k_log] = v_log
                            #
                            # else:
                            #     # Simply prepend prefix to key and save
                            #     new_k_log = dataloader_prefix + k_log

                            new_k_log = dataloader_prefix + k_log

                            # Store log value
                            log_dict[new_k_log] = v_log

                        # Update log storage of individual data loader
                        output_logs = output_dict['log']
                        # output_logs = {}
                        output_logs.update(log_dict)

                        # Update global log storage
                        output_dict['log'] = output_logs

                    else:
                        # If any values are stored outside 'log', simply prefix name and store
                        new_k = dataloader_prefix + k
                        output_dict[new_k] = v

            if 'log' in output_dict:
                self.log_dict(output_dict.pop('log'), on_epoch=True)

            # return everything else
            return output_dict

    def test_epoch_end(
        self, outputs: Union[List[Dict[str, torch.Tensor]], List[List[Dict[str, torch.Tensor]]]]
    ) -> Optional[Dict[str, Dict[str, torch.Tensor]]]:
        """
        Default DataLoader for Test set which automatically supports multiple data loaders
        via `multi_test_epoch_end`.

        If multi dataset support is not required, override this method entirely in base class.
        In such a case, there is no need to implement `multi_test_epoch_end` either.

        .. note::
            If more than one data loader exists, and they all provide `test_loss`,
            only the `test_loss` of the first data loader will be used by default.
            This default can be changed by passing the special key `test_dl_idx: int`
            inside the `test_ds` config.

        Args:
            outputs: Single or nested list of tensor outputs from one or more data loaders.

        Returns:
            A dictionary containing the union of all items from individual data_loaders,
            along with merged logs from all data loaders.
        """
        # Case where we dont provide data loaders
        if outputs is not None and len(outputs) == 0:
            return {}

        # Case where we provide exactly 1 data loader
        if type(outputs[0]) == dict:
            output_dict = self.multi_test_epoch_end(outputs, dataloader_idx=0)

            if output_dict is not None and 'log' in output_dict:
                self.log_dict(output_dict.pop('log'), on_epoch=True)

            return output_dict

        else:  # Case where we provide more than 1 data loader
            output_dict = {'log': {}}

            # The output is a list of list of dicts, outer list corresponds to dataloader idx
            for dataloader_idx, test_outputs in enumerate(outputs):
                # Get prefix and dispatch call to multi epoch end
                dataloader_prefix = self.get_test_dataloader_prefix(dataloader_idx)
                dataloader_logs = self.multi_test_epoch_end(test_outputs, dataloader_idx=dataloader_idx)

                # If result was not provided, generate empty dict
                dataloader_logs = dataloader_logs or {}

                # Perform `test_loss` resolution first (if provided outside logs)
                if 'test_loss' in dataloader_logs:
                    if 'test_loss' not in output_dict and dataloader_idx == self._test_dl_idx:
                        output_dict['test_loss'] = dataloader_logs['test_loss']

                # For every item in the result dictionary
                for k, v in dataloader_logs.items():
                    # If the key is `log`
                    if k == 'log':
                        # Parse every element of the log, and attach the prefix name of the data loader
                        log_dict = {}
                        for k_log, v_log in v.items():
                            # If we are logging the loss, but dont provide it at result level,
                            # store it twice - once in log and once in result level.
                            # Also mark log with prefix name to avoid log level clash with other data loaders
                            if k_log not in output_dict['log'] and dataloader_idx == self._test_dl_idx:
                                new_k_log = k_log

                                # Also insert duplicate key with prefix for ease of comparison / avoid name clash
                                log_dict[dataloader_prefix + k_log] = v_log

                            else:
                                # Simply prepend prefix to key and save
                                new_k_log = dataloader_prefix + k_log

                            log_dict[new_k_log] = v_log

                        # Update log storage of individual data loader
                        output_logs = output_dict.get('log', {})
                        output_logs.update(log_dict)

                        # Update global log storage
                        output_dict['log'] = output_logs

                    else:
                        # If any values are stored outside 'log', simply prefix name and store
                        new_k = dataloader_prefix + k
                        output_dict[new_k] = v

            if 'log' in output_dict:
                self.log_dict(output_dict.pop('log'), on_epoch=True)

            # return everything else
            return output_dict

    def multi_validation_epoch_end(
        self, outputs: List[Dict[str, torch.Tensor]], dataloader_idx: int = 0
    ) -> Optional[Dict[str, Dict[str, torch.Tensor]]]:
        """
        Adds support for multiple validation datasets. Should be overriden by subclass,
        so as to obtain appropriate logs for each of the dataloaders.

        Args:
            outputs: Same as that provided by LightningModule.validation_epoch_end()
                for a single dataloader.
            dataloader_idx: int representing the index of the dataloader.

        Returns:
            A dictionary of values, optionally containing a sub-dict `log`,
            such that the values in the log will be pre-pended by the dataloader prefix.
        """
        logging.warning(
            "Multi data loader support has been enabled, but "
            "`multi_validation_epoch_end(outputs, dataloader_idx) has not been implemented.\n"
            "If you require multi data loader support for validation sets, please override this method.\n"
            "If you do not require multi data loader support, please instead override "
            "`validation_epoch_end(outputs)."
        )

    def multi_test_epoch_end(
        self, outputs: List[Dict[str, torch.Tensor]], dataloader_idx: int = 0
    ) -> Optional[Dict[str, Dict[str, torch.Tensor]]]:
        """
        Adds support for multiple test datasets. Should be overriden by subclass,
        so as to obtain appropriate logs for each of the dataloaders.

        Args:
            outputs: Same as that provided by LightningModule.validation_epoch_end()
                for a single dataloader.
            dataloader_idx: int representing the index of the dataloader.

        Returns:
            A dictionary of values, optionally containing a sub-dict `log`,
            such that the values in the log will be pre-pended by the dataloader prefix.
        """
        logging.warning(
            "Multi data loader support has been enabled, but "
            "`multi_test_epoch_end(outputs, dataloader_idx) has not been implemented.\n"
            "If you require multi data loader support for validation sets, please override this method.\n"
            "If you do not require multi data loader support, please instead override "
            "`test_epoch_end(outputs)."
        )

    def get_validation_dataloader_prefix(self, dataloader_idx: int = 0) -> str:
        """
        Get the name of one or more data loaders, which will be prepended to all logs.

        Args:
            dataloader_idx: Index of the data loader.

        Returns:
            str name of the data loader at index provided.
        """
        return self._validation_names[dataloader_idx]

    def get_test_dataloader_prefix(self, dataloader_idx: int = 0) -> str:
        """
        Get the name of one or more data loaders, which will be prepended to all logs.

        Args:
            dataloader_idx: Index of the data loader.

        Returns:
            str name of the data loader at index provided.
        """
        return self._test_names[dataloader_idx]

    def load_part_of_state_dict(self, state_dict, include, exclude, load_from_string):

        excluded_param_names = []
        # create dict
        dict_to_load = {}
        for k, v in state_dict.items():
            should_add = False
            # if any string in include is present, should add
            for p in include:
                if p in k:
                    should_add = True
                    break
            # except for if any string from exclude is present
            for e in exclude:
                if e in k:
                    excluded_param_names.append(k)
                    should_add = False
                    break
            if should_add:
                dict_to_load[k] = v

        # Restore checkpoint part into current model
        self.load_state_dict(dict_to_load, strict=False)
        logging.info(f'Model checkpoint partially restored from {load_from_string}')
        if len(excluded_param_names) > 0:
            logging.info(
                f'The following parameters were excluded from loading from {load_from_string} : {excluded_param_names}'
            )
            logging.info(f'Make sure that this is what you wanted!')

    @rank_zero_only
    def maybe_init_from_pretrained_checkpoint(self, cfg: OmegaConf, map_location: str = 'cpu'):
        """
        Initializes a given model with the parameters obtained via specific config arguments.
        The state dict of the provided model will be updated with `strict=False` setting so as to prevent
        requirement of exact model parameters matching.

        Initializations:
            init_from_nemo_model: Str path to a .nemo model in order to load state_dict from single nemo file;
            if loading from multiple files, pass in a dict where the values have the following fields:

                path: Str path to .nemo model

                include: Optional list of strings, at least one of which needs to be contained in parameter name
                to be loaded from this .nemo file. Default: everything is included.

                exclude: Optional list of strings, which can be used to exclude any parameter containing one of
                these strings from being loaded from this .nemo file. Default: nothing is excluded.

                hydra usage example:

                init_from_nemo_model:
                    model0:
                        path:<path/to/model1>
                        include:["encoder"]
                    model1:
                        path:<path/to/model2>
                        include:["decoder"]
                        exclude:["embed"]

            init_from_pretrained_model: Str name of a pretrained model checkpoint (obtained via cloud).
                The model will be downloaded (or a cached copy will be used), instantiated and then
                its state dict will be extracted. If loading from multiple models, you can pass in a dict
                with the same format as for init_from_nemo_model, except with "name" instead of "path"

            init_from_ptl_ckpt: Str name of a Pytorch Lightning checkpoint file. It will be loaded and
                the state dict will extracted. If loading from multiple files, you can pass in a dict
                with the same format as for init_from_nemo_model.

        Args:
            cfg: The config used to instantiate the model. It need only contain one of the above keys.
            map_location: str or torch.device() which represents where the intermediate state dict
                (from the pretrained model or checkpoint) will be loaded.

        """
        args = [
            'init_from_nemo_model',
            'init_from_pretrained_model',
            'init_from_ptl_ckpt',
        ]
        arg_matches = [(1 if arg in cfg and arg is not None else 0) for arg in args]

        if sum(arg_matches) == 0:
            # model weights do not need to be restored
            return

        if sum(arg_matches) > 1:
            raise ValueError(
                f"Cannot pass more than one model initialization arguments to config!\n"
                f"Found : {[args[idx] for idx, arg_present in enumerate(arg_matches) if arg_present]}"
            )

        if 'init_from_nemo_model' in cfg and cfg.init_from_nemo_model is not None:
            with open_dict(cfg):
                if isinstance(cfg.init_from_nemo_model, str):
                    model_path = cfg.init_from_nemo_model
                    # Restore model
                    restored_model = self.restore_from(
                        model_path, map_location=map_location, strict=cfg.get("init_strict", True)
                    )
                    # Restore checkpoint into current model
                    self.load_state_dict(restored_model.state_dict(), strict=False)
                    logging.info(f'Model checkpoint restored from nemo file with path : `{model_path}`')
                    del restored_model
                elif isinstance(cfg.init_from_nemo_model, (DictConfig, dict)):
                    model_load_dict = cfg.init_from_nemo_model
                    for model_load_cfg in model_load_dict.values():
                        model_path = model_load_cfg.path
                        # Restore model
                        restored_model = self.restore_from(
                            model_path, map_location=map_location, strict=cfg.get("init_strict", True)
                        )

                        include = model_load_cfg.pop('include', [""])
                        exclude = model_load_cfg.pop('exclude', [])

                        self.load_part_of_state_dict(
                            restored_model.state_dict(), include, exclude, f'nemo file with path `{model_path}`'
                        )

                        del restored_model
                else:
                    raise TypeError("Invalid type: init_from_nemo_model is not a string or a dict!")

        if 'init_from_pretrained_model' in cfg and cfg.init_from_pretrained_model is not None:
            with open_dict(cfg):
                # Restore model

                if isinstance(cfg.init_from_pretrained_model, str):
                    model_name = cfg.pop('init_from_pretrained_model')

                    # Check if model is being resumed or not - only works if `Trainer` is attached to model
                    if hasattr(self, 'trainer') and self.trainer is not None:
                        trainer = self.trainer
                        if (
                            hasattr(trainer, 'resume_from_checkpoint')
                            and trainer._checkpoint_connector.resume_checkpoint_path is not None
                        ):
                            logging.info(
                                "Model training is being resumed via Pytorch Lightning.\n"
                                "Initialization from pretrained model (via cloud) will be skipped."
                            )
                            return

                    restored_model = self.from_pretrained(
                        model_name, map_location=map_location, strict=cfg.get("init_strict", True)
                    )

                    # Restore checkpoint into current model
                    self.load_state_dict(restored_model.state_dict(), strict=False)
                    logging.info(f'Model checkpoint restored from pretrained chackpoint with name : `{model_name}`')

                    del restored_model
                elif isinstance(cfg.init_from_pretrained_model, (DictConfig, dict)):
                    model_load_dict = cfg.init_from_pretrained_model
                    for model_load_cfg in model_load_dict.values():
                        model_name = model_load_cfg.name
                        # Restore model
                        restored_model = self.from_pretrained(
                            model_name, map_location=map_location, strict=cfg.get("init_strict", True)
                        )

                        include = model_load_cfg.pop('include', [""])
                        exclude = model_load_cfg.pop('exclude', [])

                        self.load_part_of_state_dict(
                            restored_model.state_dict(),
                            include,
                            exclude,
                            f'pretrained chackpoint with name `{model_name}`',
                        )

                        del restored_model
                else:
                    raise TypeError("Invalid type: init_from_pretrained_model is not a string or a dict!")

        if 'init_from_ptl_ckpt' in cfg and cfg.init_from_ptl_ckpt is not None:
            with open_dict(cfg):
                if isinstance(cfg.init_from_ptl_ckpt, str):
                    # Restore checkpoint
                    ckpt_path = cfg.pop('init_from_ptl_ckpt')
                    ckpt = torch.load(ckpt_path, map_location=map_location)

                    # Restore checkpoint into current model
                    self.load_state_dict(ckpt['state_dict'], strict=False)
                    logging.info(
                        f'Model checkpoint restored from pytorch lightning chackpoint with path : `{ckpt_path}`'
                    )

                    del ckpt
                elif isinstance(cfg.init_from_ptl_ckpt, (DictConfig, dict)):
                    model_load_dict = cfg.init_from_ptl_ckpt
                    for model_load_cfg in model_load_dict.values():
                        ckpt_path = model_load_cfg.path
                        # Restore model
                        ckpt = torch.load(ckpt_path, map_location=map_location)

                        include = model_load_cfg.pop('include', [""])
                        exclude = model_load_cfg.pop('exclude', [])

                        self.load_part_of_state_dict(
                            ckpt['state_dict'], include, exclude, f'nemo file with path `{model_path}`'
                        )

                        del ckpt
                else:
                    raise TypeError("Invalid type: init_from_ptl_ckpt is not a string or a dict!")

    def teardown(self, stage: str):
        """
        Called at the end of fit and test.

        Args:
            stage: either 'fit' or 'test'
        """
        if stage == 'fit':
            # Update env variable to bypass multi gpu issue after training
            # This fix affects usage of trainer.test() after trainer.train()
            # If trainer.train() was done on multiple GPUs, then trainer.test()
            # will try to do ddp, even if its a new Trainer object with just 1 GPU.
            # Temporary patch to fix that
            if 'PL_TRAINER_GPUS' in os.environ:
                os.environ.pop('PL_TRAINER_GPUS')

        super().teardown(stage)

    @classmethod
    def extract_state_dict_from(
        cls,
        restore_path: str,
        save_dir: str,
        split_by_module: bool = False,
        save_restore_connector: SaveRestoreConnector = None,
    ):
        """
        Extract the state dict(s) from a provided .nemo tarfile and save it to a directory.

        Args:
            restore_path: path to .nemo file from which state dict(s) should be extracted
            save_dir: directory in which the saved state dict(s) should be stored
            split_by_module: bool flag, which determins whether the output checkpoint should
                be for the entire Model, or the individual module's that comprise the Model
            save_restore_connector (SaveRestoreConnector): Can be overrided to add custom save and restore logic.

        Example:
            To convert the .nemo tarfile into a single Model level PyTorch checkpoint
            ::
            state_dict = nemo.collections.asr.models.EncDecCTCModel.extract_state_dict_from('asr.nemo', './asr_ckpts')


            To restore a model from a Model level checkpoint
            ::
            model = nemo.collections.asr.models.EncDecCTCModel(cfg)  # or any other method of restoration
            model.load_state_dict(torch.load("./asr_ckpts/model_weights.ckpt"))


            To convert the .nemo tarfile into multiple Module level PyTorch checkpoints
            ::
            state_dict = nemo.collections.asr.models.EncDecCTCModel.extract_state_dict_from('asr.nemo', './asr_ckpts', split_by_module=True)


            To restore a module from a Module level checkpoint
            ::
            model = nemo.collections.asr.models.EncDecCTCModel(cfg)  # or any other method of restoration

            # load the individual components
            model.preprocessor.load_state_dict(torch.load("./asr_ckpts/preprocessor.ckpt"))
            model.encoder.load_state_dict(torch.load("./asr_ckpts/encoder.ckpt"))
            model.decoder.load_state_dict(torch.load("./asr_ckpts/decoder.ckpt"))


        Returns:
            The state dict that was loaded from the original .nemo checkpoint
        """
        if save_restore_connector is None:
            save_restore_connector = SaveRestoreConnector()

        if not path.exists(restore_path):
            raise FileExistsError(f"Can't find {restore_path}")

        cls.update_save_restore_connector(save_restore_connector)
        state_dict = cls._save_restore_connector.extract_state_dict_from(restore_path, save_dir, split_by_module)
        return state_dict

    def prepare_test(self, trainer: 'Trainer') -> bool:
        """
        Helper method to check whether the model can safely be tested
        on a dataset after training (or loading a checkpoint).

        ::

            trainer = Trainer()
            if model.prepare_test(trainer):
                trainer.test(model)

        Returns:
            bool which declares the model safe to test. Provides warnings if it has to
            return False to guide the user.
        """
        if not hasattr(self._cfg, 'test_ds'):
            logging.info("No `test_ds` config found within the manifest.")
            return False

        # Replace ddp multi-gpu until PTL has a fix
        DDP_WARN = """\n\nDuring testing, it is currently advisable to construct a new Trainer "
                    "with single GPU and no DDP to obtain accurate results.
                    "Following pattern should be used: "
                    "trainer = Trainer(devices=1, accelerator='gpu')" 
                    "if model.prepare_test(trainer):"
                    "  trainer.test(model)\n\n"""

        if trainer is not None:
            if trainer.num_devices > 1:
                logging.warning(DDP_WARN)
                return False

        # Assign trainer to the model
        self.set_trainer(trainer)
        return True

    def set_trainer(self, trainer: Trainer):
        """
        Set an instance of Trainer object.

        Args:
            trainer: PyTorch Lightning Trainer object.
        """
        self.trainer = trainer
        self._trainer = trainer
        self.set_world_size(trainer)

    def set_world_size(self, trainer: Trainer):
        """
        Determines the world size from the PyTorch Lightning Trainer.
        And then updates AppState.

        Args:
            trainer (Trainer): PyTorch Lightning Trainer object
        """
        # Update AppState with world information from trainer
        self.world_size = 1

        if trainer is not None:
            if isinstance(trainer, Trainer):
                if trainer.num_devices and trainer.num_nodes:
                    self.world_size = trainer.num_devices * trainer.num_nodes
            else:
                logging.warning(f'World size can only be set by PyTorch Lightning Trainer.')
        app_state = AppState()
        app_state.world_size = self.world_size

    def summarize(self, max_depth: int = 1) -> model_summary.ModelSummary:
        """Summarize this LightningModule.

        Args:
            max_depth: The maximum depth of layer nesting that the summary will include. A value of 0 turns the
                layer summary off. Default: 1.

        Return:
            The model summary object
        """
        return model_summary.summarize(self, max_depth=max_depth)

    def _update_dataset_config(self, dataset_name: str, config: Optional[Union[DictConfig, Dict]]):
        """
        Update the config (if not None) of the dataset by given name.
        Preserves said config after updating.

        Args:
            dataset_name: str name of the dataset whose config is being updated.
                Can be one of `train`, `validation` and `test`.
            config: Optional DictConfig or dict. If None is passed, this method simply returns.
                If dict is passed, it is cast into a DictConfig.
                The internal config is updated with the passed config.
        """
        if hasattr(self, '_multi_dataset_mode') and self._multi_dataset_mode is True:
            return

        if config is not None:
            if not isinstance(config, DictConfig):
                config = OmegaConf.create(config)

            if dataset_name in ['train', 'validation', 'test']:
                OmegaConf.set_struct(self.cfg, False)

                key_name = dataset_name + "_ds"
                self.cfg[key_name] = config

                OmegaConf.set_struct(self.cfg, True)

                # Update hyper parameters by calling property setter
                self.cfg = self._cfg
            else:
                raise ValueError("`dataset_name` when updating config must be one of [train, validation, test]")

    @property
    def num_weights(self):
        """
        Utility property that returns the total number of parameters of the Model.
        """
        num: int = 0
        for p in self.parameters():
            if p.requires_grad:
                num += p.numel()
        return num

    @property
    def cfg(self):
        """
        Property that holds the finalized internal config of the model.

        Note:
            Changes to this config are not reflected in the state of the model.
            Please create a new model using an updated config to properly update the model.
        """
        return self._cfg

    @cfg.setter
    def cfg(self, cfg):
        """
        Property that holds the finalized internal config of the model.

        Note:
            Changes to this config are not reflected in the state of the model.
            Please create a new model using an updated config to properly update the model.
        """
        self._cfg = cfg
        self._set_hparams(OmegaConf.create({'cfg': self._cfg}))

        # TODO: Remove in NeMo 1.7 (or when PTL fixes this on their end)
        if hasattr(self, '_hparams_initial') and 'cfg' in self._hparams_initial:
            self._hparams_initial['cfg'] = OmegaConf.to_object(self._cfg)

    @staticmethod
    def _is_model_being_restored() -> bool:
        app_state = AppState()
        return app_state.is_model_being_restored

    @staticmethod
    def _set_model_restore_state(is_being_restored: bool, folder: str = None):
        app_state = AppState()
        app_state.is_model_being_restored = is_being_restored
        app_state.nemo_file_folder = folder

    def _set_model_guid(self):
        if not hasattr(self, 'model_guid'):
            appstate = AppState()

            # Generate a unique uuid for the instance
            # also determine if the model is being restored or not, and preserve the path
            self.model_guid = str(uuid.uuid4())
            if self._is_model_being_restored():
                restore_path = appstate.model_restore_path
            else:
                restore_path = None

            appstate.register_model_guid(self.model_guid, restoration_path=restore_path)

    @classmethod
    def update_save_restore_connector(cls, save_restore_connector):
        if hasattr(cls, '_save_restore_connector'):
            cls._save_restore_connector = save_restore_connector
        else:
            setattr(cls, '_save_restore_connector', save_restore_connector)<|MERGE_RESOLUTION|>--- conflicted
+++ resolved
@@ -488,28 +488,10 @@
                 optim_config['sched']['t_max_epochs'] = self._trainer.max_epochs
                 optim_config['sched']['t_accumulate_grad_batches'] = self._trainer.accumulate_grad_batches
                 optim_config['sched']['t_limit_train_batches'] = self._trainer.limit_train_batches
-<<<<<<< HEAD
-                if self._trainer.accelerator is None:
-                    optim_config['sched']['t_num_workers'] = self._trainer.num_devices or 1
-                elif self._trainer.accelerator == "ddp_cpu":
-                    optim_config['sched']['t_num_workers'] = self._trainer.num_processes * self._trainer.num_nodes
-                elif self._trainer.accelerator == "ddp":
-                    optim_config['sched']['t_num_workers'] = self._trainer.num_devices * self._trainer.num_nodes
-                elif HAVE_NLPPLUGIN and isinstance(self._trainer.accelerator.training_type_plugin, NLPDDPPlugin):
-                    app = AppState()
-                    optim_config['sched']['t_num_workers'] = app.data_parallel_size
-                else:
-                    logging.warning(
-                        f"The lightning trainer received accelerator: {self._trainer.accelerator}. We "
-                        "recommend to use 'ddp' instead."
-                    )
-                    optim_config['sched']['t_num_workers'] = self._trainer.num_devices * self._trainer.num_nodes
-=======
                 optim_config['sched']['t_num_workers'] = self._trainer.num_devices * self._trainer.num_nodes
                 if HAVE_NLPPLUGIN and isinstance(self._trainer.accelerator.training_type_plugin, NLPDDPPlugin):
                     app = AppState()
                     optim_config['sched']['t_num_workers'] = app.data_parallel_size
->>>>>>> d4adcd87
             else:
                 optim_config['sched']['max_steps'] = self._trainer.max_steps
 
