--- conflicted
+++ resolved
@@ -45,19 +45,6 @@
 except (ImportError, ModuleNotFoundError):
 
     HAVE_MEGATRON_CORE = False
-
-<<<<<<< HEAD
-try:
-    from megatron.core import parallel_state
-
-    HAVE_MEGATRON_CORE = True
-
-except (ImportError, ModuleNotFoundError):
-
-    HAVE_MEGATRON_CORE = False
-
-=======
->>>>>>> fe193b5c
 
 @deprecated(
     explanation="Please use MegatronGPTSFTModel.add_adapter() for PEFT features."
