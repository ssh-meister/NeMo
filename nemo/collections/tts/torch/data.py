# Copyright (c) 2021, NVIDIA CORPORATION & AFFILIATES.  All rights reserved.
#
# Licensed under the Apache License, Version 2.0 (the "License");
# you may not use this file except in compliance with the License.
# You may obtain a copy of the License at
#
#     http://www.apache.org/licenses/LICENSE-2.0
#
# Unless required by applicable law or agreed to in writing, software
# distributed under the License is distributed on an "AS IS" BASIS,
# WITHOUT WARRANTIES OR CONDITIONS OF ANY KIND, either express or implied.
# See the License for the specific language governing permissions and
# limitations under the License.


import json
import math
import pickle
import random
from pathlib import Path
from typing import Callable, Dict, List, Optional, Union

import librosa
import numpy as np
import torch
from tqdm import tqdm

from nemo.collections.asr.parts.preprocessing.features import WaveformFeaturizer
from nemo.collections.asr.parts.preprocessing.segment import AudioSegment
from nemo.collections.common.tokenizers.text_to_speech.tts_tokenizers import (
    BaseTokenizer,
    EnglishCharsTokenizer,
    EnglishPhonemesTokenizer,
)
from nemo.collections.tts.torch.helpers import (
    BetaBinomialInterpolator,
    beta_binomial_prior_distribution,
    general_padding,
    get_base_dir,
)
from nemo.collections.tts.torch.tts_data_types import (
    DATA_STR2DATA_CLASS,
    MAIN_DATA_TYPES,
    AlignPriorMatrix,
    Durations,
    Energy,
    LMTokens,
    LogMel,
    P_voiced,
    Pitch,
    SpeakerID,
    TTSDataType,
    Voiced_mask,
    WithLens,
)
from nemo.core.classes import Dataset
from nemo.utils import logging

try:
    from nemo_text_processing.text_normalization.normalize import Normalizer

    PYNINI_AVAILABLE = True
except (ImportError, ModuleNotFoundError):
    Normalizer = None
    PYNINI_AVAILABLE = False


EPSILON = 1e-9
WINDOW_FN_SUPPORTED = {
    'hann': torch.hann_window,
    'hamming': torch.hamming_window,
    'blackman': torch.blackman_window,
    'bartlett': torch.bartlett_window,
    'none': None,
}


class TTSDataset(Dataset):
    def __init__(
        self,
        manifest_filepath: Union[str, Path, List[str], List[Path]],
        sample_rate: int,
        text_tokenizer: Union[BaseTokenizer, Callable[[str], List[int]]],
        tokens: Optional[List[str]] = None,
        text_normalizer: Optional[Union[Normalizer, Callable[[str], str]]] = None,
        text_normalizer_call_kwargs: Optional[Dict] = None,
        text_tokenizer_pad_id: Optional[int] = None,
        sup_data_types: Optional[List[str]] = None,
        sup_data_path: Optional[Union[Path, str]] = None,
        max_duration: Optional[float] = None,
        min_duration: Optional[float] = None,
        ignore_file: Optional[Union[str, Path]] = None,
        trim: bool = False,
        trim_ref: Optional[float] = None,
        trim_top_db: Optional[int] = None,
        trim_frame_length: Optional[int] = None,
        trim_hop_length: Optional[int] = None,
        n_fft: int = 1024,
        win_length: Optional[int] = None,
        hop_length: Optional[int] = None,
        window: str = "hann",
        n_mels: int = 80,
        lowfreq: int = 0,
        highfreq: Optional[int] = None,
        **kwargs,
    ):
        """Dataset which can be used for training spectrogram generators and end-to-end TTS models.
        It loads main data types (audio, text) and specified supplementary data types (log mel, durations, align prior matrix, pitch, energy, speaker id).
        Some supplementary data types will be computed on the fly and saved in the sup_data_path if they did not exist before.
        Saved folder can be changed for some supplementary data types (see keyword args section).
        Arguments for supplementary data should be also specified in this class, and they will be used from kwargs (see keyword args section).
        Args:
            manifest_filepath (Union[str, Path, List[str], List[Path]]): Path(s) to the .json manifests containing information on the
                dataset. Each line in the .json file should be valid json. Note: the .json file itself is not valid
                json. Each line should contain the following:
                    "audio_filepath": <PATH_TO_WAV>,
                    "text": <THE_TRANSCRIPT>,
                    "normalized_text": <NORMALIZED_TRANSCRIPT> (Optional),
                    "mel_filepath": <PATH_TO_LOG_MEL_PT> (Optional),
                    "duration": <Duration of audio clip in seconds> (Optional),
                    "is_phoneme": <0: default, 1: if normalized_text is phonemes> (Optional)
            sample_rate (int): The sample rate of the audio. Or the sample rate that we will resample all files to.
            text_tokenizer (Optional[Union[BaseTokenizer, Callable[[str], List[int]]]]): BaseTokenizer or callable which represents text tokenizer.
            tokens (Optional[List[str]]): Tokens from text_tokenizer. Should be specified if text_tokenizer is not BaseTokenizer.
            text_normalizer (Optional[Union[Normalizer, Callable[[str], str]]]): Normalizer or callable which represents text normalizer.
            text_normalizer_call_kwargs (Optional[Dict]): Additional arguments for text_normalizer function.
            text_tokenizer_pad_id (Optional[int]): Index of padding. Should be specified if text_tokenizer is not BaseTokenizer.
            sup_data_types (Optional[List[str]]): List of supplementary data types.
            sup_data_path (Optional[Union[Path, str]]): A folder that contains or will contain supplementary data (e.g. pitch).
            max_duration (Optional[float]): Max duration of audio clips in seconds. All samples exceeding this will be
                pruned prior to training. Note: Requires "duration" to be set in the manifest file. It does not load
                audio to compute duration. Defaults to None which does not prune.
            min_duration (Optional[float]): Min duration of audio clips in seconds. All samples lower than this will be
                pruned prior to training. Note: Requires "duration" to be set in the manifest file. It does not load
                audio to compute duration. Defaults to None which does not prune.
            ignore_file (Optional[Union[str, Path]]): The location of a pickle-saved list of audio paths
                that will be pruned prior to training. Defaults to None which does not prune.
            trim (bool): Whether to apply `librosa.effects.trim` to trim leading and trailing silence from an audio
                signal. Defaults to False.
            trim_ref (Optional[float]): the reference amplitude. By default, it uses `np.max` and compares to the peak
                amplitude in the signal.
            trim_top_db (Optional[int]): the threshold (in decibels) below reference to consider as silence.
                Defaults to 60.
            trim_frame_length (Optional[int]): the number of samples per analysis frame. Defaults to 2048.
            trim_hop_length (Optional[int]): the number of samples between analysis frames. Defaults to 512.
            n_fft (int): The number of fft samples. Defaults to 1024
            win_length (Optional[int]): The length of the stft windows. Defaults to None which uses n_fft.
            hop_length (Optional[int]): The hope length between fft computations. Defaults to None which uses n_fft//4.
            window (str): One of 'hann', 'hamming', 'blackman','bartlett', 'none'. Which corresponds to the
                equivalent torch window function.
            n_mels (int): The number of mel filters. Defaults to 80.
            lowfreq (int): The lowfreq input to the mel filter calculation. Defaults to 0.
            highfreq (Optional[int]): The highfreq input to the mel filter calculation. Defaults to None.
        Keyword Args:
            log_mel_folder (Optional[Union[Path, str]]): The folder that contains or will contain log mel spectrograms.
            align_prior_matrix_folder (Optional[Union[Path, str]]): The folder that contains or will contain align prior matrices.
            pitch_folder (Optional[Union[Path, str]]): The folder that contains or will contain pitch.
            voiced_mask_folder (Optional[Union[Path, str]]): The folder that contains or will contain voiced mask of the pitch
            p_voiced_folder (Optional[Union[Path, str]]): The folder that contains or will contain p_voiced(probability) of the pitch
            energy_folder (Optional[Union[Path, str]]): The folder that contains or will contain energy.
            durs_file (Optional[str]): String path to pickled durations location.
            durs_type (Optional[str]): Type of durations. Currently, supported only "aligner-based".
            use_beta_binomial_interpolator (Optional[bool]): Whether to use beta-binomial interpolator for calculating alignment prior matrix. Defaults to False.
            pitch_fmin (Optional[float]): The fmin input to librosa.pyin. Defaults to librosa.note_to_hz('C2').
            pitch_fmax (Optional[float]): The fmax input to librosa.pyin. Defaults to librosa.note_to_hz('C7').
            pitch_mean (Optional[float]): The mean that we use to normalize the pitch.
            pitch_std (Optional[float]): The std that we use to normalize the pitch.
            pitch_norm (Optional[bool]): Whether to normalize pitch (via pitch_mean and pitch_std) or not.
        """
        super().__init__()

        # Initialize text tokenizer
        self.text_tokenizer = text_tokenizer

        self.phoneme_probability = None
        if isinstance(self.text_tokenizer, BaseTokenizer):
            self.text_tokenizer_pad_id = text_tokenizer.pad
            self.tokens = text_tokenizer.tokens
            self.phoneme_probability = getattr(self.text_tokenizer, "phoneme_probability", None)
        else:
            if text_tokenizer_pad_id is None:
                raise ValueError(f"text_tokenizer_pad_id must be specified if text_tokenizer is not BaseTokenizer")

            if tokens is None:
                raise ValueError(f"tokens must be specified if text_tokenizer is not BaseTokenizer")

            self.text_tokenizer_pad_id = text_tokenizer_pad_id
            self.tokens = tokens
        self.cache_text = True if self.phoneme_probability is None else False

        # Initialize text normalizer if specified
        self.text_normalizer = text_normalizer
        if self.text_normalizer is None:
            self.text_normalizer_call = None
        elif not PYNINI_AVAILABLE:
            raise ImportError("pynini is not installed, please install via nemo_text_processing/install_pynini.sh")
        else:
            self.text_normalizer_call = (
                self.text_normalizer.normalize
                if isinstance(self.text_normalizer, Normalizer)
                else self.text_normalizer
            )
        self.text_normalizer_call_kwargs = (
            text_normalizer_call_kwargs if text_normalizer_call_kwargs is not None else {}
        )

        # Initialize and read manifest file(s), filter out data by duration and ignore_file, compute base dir
        if isinstance(manifest_filepath, str):
            manifest_filepath = [manifest_filepath]
        self.manifest_filepath = manifest_filepath

        data = []
        total_duration = 0
        for manifest_file in self.manifest_filepath:
            with open(Path(manifest_file).expanduser(), 'r') as f:
                logging.info(f"Loading dataset from {manifest_file}.")
                for line in tqdm(f):
                    item = json.loads(line)

                    file_info = {
                        "audio_filepath": item["audio_filepath"],
                        "original_text": item["text"],
                        "mel_filepath": item["mel_filepath"] if "mel_filepath" in item else None,
                        "duration": item["duration"] if "duration" in item else None,
                        "speaker_id": item["speaker"] if "speaker" in item else None,
                        "is_phoneme": item["is_phoneme"] if "is_phoneme" in item else None,
                    }

<<<<<<< HEAD
                    if "normalized_text" not in item and "tts_text_normalized" not in item:
=======
                    if "normalized_text" in item:
                        file_info["normalized_text"] = item["normalized_text"]
                    elif "text_normalized" in item:
                        file_info["normalized_text"] = item["text_normalized"]
                    else:
>>>>>>> dd6e95e0
                        text = item["text"]
                        if self.text_normalizer is not None:
                            text = self.text_normalizer_call(text, **self.text_normalizer_call_kwargs)
                        file_info["normalized_text"] = text
<<<<<<< HEAD
                    elif "normalized_text" in item:
                        file_info["normalized_text"] = item["normalized_text"]
                    else:
                        file_info["normalized_text"] = item["tts_text_normalized"]
=======
>>>>>>> dd6e95e0

                    if self.cache_text:
                        file_info["text_tokens"] = self.text_tokenizer(file_info["normalized_text"])

                    data.append(file_info)

                    if file_info["duration"] is None:
                        logging.info(
                            "Not all audio files have duration information. Duration logging will be disabled."
                        )
                        total_duration = None

                    if total_duration is not None:
                        total_duration += item["duration"]

        logging.info(f"Loaded dataset with {len(data)} files.")
        if total_duration is not None:
            logging.info(f"Dataset contains {total_duration / 3600:.2f} hours.")

        self.data = TTSDataset.filter_files(data, ignore_file, min_duration, max_duration, total_duration)
        self.base_data_dir = get_base_dir([item["audio_filepath"] for item in self.data])

        # Initialize audio and mel related parameters
        self.sample_rate = sample_rate
        self.featurizer = WaveformFeaturizer(sample_rate=self.sample_rate)
        self.trim = trim
        self.trim_ref = trim_ref if trim_ref is not None else np.max
        self.trim_top_db = trim_top_db if trim_top_db is not None else 60
        self.trim_frame_length = trim_frame_length if trim_frame_length is not None else 2048
        self.trim_hop_length = trim_hop_length if trim_hop_length is not None else 512

        self.n_fft = n_fft
        self.n_mels = n_mels
        self.lowfreq = lowfreq
        self.highfreq = highfreq
        self.window = window
        self.win_length = win_length or self.n_fft
        self.hop_length = hop_length
        self.hop_len = self.hop_length or self.n_fft // 4
        self.fb = torch.tensor(
            librosa.filters.mel(
                sr=self.sample_rate, n_fft=self.n_fft, n_mels=self.n_mels, fmin=self.lowfreq, fmax=self.highfreq
            ),
            dtype=torch.float,
        ).unsqueeze(0)

        try:
            window_fn = WINDOW_FN_SUPPORTED[self.window]
        except KeyError:
            raise NotImplementedError(
                f"Current implementation doesn't support {self.window} window. "
                f"Please choose one from {list(WINDOW_FN_SUPPORTED.keys())}."
            )

        self.stft = lambda x: torch.stft(
            input=x,
            n_fft=self.n_fft,
            hop_length=self.hop_len,
            win_length=self.win_length,
            window=window_fn(self.win_length, periodic=False).to(torch.float) if window_fn else None,
            return_complex=True,
        )

        # Initialize sup_data_path, sup_data_types and run preprocessing methods for every supplementary data type
        if sup_data_path is not None:
            Path(sup_data_path).mkdir(parents=True, exist_ok=True)
            self.sup_data_path = sup_data_path

        self.sup_data_types = []
        if sup_data_types is not None:
            for d_as_str in sup_data_types:
                try:
                    sup_data_type = DATA_STR2DATA_CLASS[d_as_str]
                except KeyError:
                    raise NotImplementedError(f"Current implementation doesn't support {d_as_str} type.")

                self.sup_data_types.append(sup_data_type)

            if ("voiced_mask" in sup_data_types or "p_voiced" in sup_data_types) and ("pitch" not in sup_data_types):
                raise ValueError(
                    "Please add 'pitch' to sup_data_types in YAML because 'pitch' is required when using either "
                    "'voiced_mask' or 'p_voiced' or both."
                )

        self.sup_data_types_set = set(self.sup_data_types)

        for data_type in self.sup_data_types:
            getattr(self, f"add_{data_type.name}")(**kwargs)

    @staticmethod
    def filter_files(data, ignore_file, min_duration, max_duration, total_duration):
        if ignore_file:
            logging.info(f"Using {ignore_file} to prune dataset.")
            with open(Path(ignore_file).expanduser(), "rb") as f:
                wavs_to_ignore = set(pickle.load(f))

        filtered_data: List[Dict] = []
        pruned_duration = 0 if total_duration is not None else None
        pruned_items = 0
        for item in data:
            audio_path = item['audio_filepath']

            # Prune data according to min/max_duration & the ignore file
            if total_duration is not None:
                if (min_duration and item["duration"] < min_duration) or (
                    max_duration and item["duration"] > max_duration
                ):
                    pruned_duration += item["duration"]
                    pruned_items += 1
                    continue

            if ignore_file and (audio_path in wavs_to_ignore):
                pruned_items += 1
                pruned_duration += item["duration"]
                wavs_to_ignore.remove(audio_path)
                continue

            filtered_data.append(item)

        logging.info(f"Pruned {pruned_items} files. Final dataset contains {len(filtered_data)} files")
        if pruned_duration is not None:
            logging.info(
                f"Pruned {pruned_duration / 3600:.2f} hours. Final dataset contains "
                f"{(total_duration - pruned_duration) / 3600:.2f} hours."
            )

        return filtered_data

    def add_log_mel(self, **kwargs):
        self.log_mel_folder = kwargs.pop('log_mel_folder', None)

        if self.log_mel_folder is None:
            self.log_mel_folder = Path(self.sup_data_path) / LogMel.name
        elif isinstance(self.log_mel_folder, str):
            self.log_mel_folder = Path(self.log_mel_folder)

        self.log_mel_folder.mkdir(exist_ok=True, parents=True)

    def add_durations(self, **kwargs):
        durs_file = kwargs.pop('durs_file')
        durs_type = kwargs.pop('durs_type')

        audio_stem2durs = torch.load(durs_file)
        self.durs = []

        for tag in [Path(d["audio_filepath"]).stem for d in self.data]:
            durs = audio_stem2durs[tag]
            if durs_type == "aligner-based":
                self.durs.append(durs)
            else:
                raise NotImplementedError(
                    f"{durs_type} duration type is not supported. Only aligner-based is supported at this moment."
                )

    def add_align_prior_matrix(self, **kwargs):
        self.align_prior_matrix_folder = kwargs.pop('align_prior_matrix_folder', None)

        if self.align_prior_matrix_folder is None:
            self.align_prior_matrix_folder = Path(self.sup_data_path) / AlignPriorMatrix.name
        elif isinstance(self.align_prior_matrix_folder, str):
            self.align_prior_matrix_folder = Path(self.align_prior_matrix_folder)

        self.align_prior_matrix_folder.mkdir(exist_ok=True, parents=True)

        self.use_beta_binomial_interpolator = kwargs.pop('use_beta_binomial_interpolator', False)
        if not self.cache_text:
            if 'use_beta_binomial_interpolator' in kwargs and not self.use_beta_binomial_interpolator:
                logging.warning(
                    "phoneme_probability is not None, but use_beta_binomial_interpolator=False, we"
                    " set use_beta_binomial_interpolator=True manually to use phoneme_probability."
                )
            self.use_beta_binomial_interpolator = True

        if self.use_beta_binomial_interpolator:
            self.beta_binomial_interpolator = BetaBinomialInterpolator()

    def add_pitch(self, **kwargs):
        self.pitch_folder = kwargs.pop('pitch_folder', None)

        if self.pitch_folder is None:
            self.pitch_folder = Path(self.sup_data_path) / Pitch.name
        elif isinstance(self.pitch_folder, str):
            self.pitch_folder = Path(self.pitch_folder)

        self.pitch_folder.mkdir(exist_ok=True, parents=True)

        self.pitch_fmin = kwargs.pop("pitch_fmin", librosa.note_to_hz('C2'))
        self.pitch_fmax = kwargs.pop("pitch_fmax", librosa.note_to_hz('C7'))
        self.pitch_mean = kwargs.pop("pitch_mean", None)
        self.pitch_std = kwargs.pop("pitch_std", None)
        self.pitch_norm = kwargs.pop("pitch_norm", False)

    # saving voiced_mask and p_voiced with pitch
    def add_voiced_mask(self, **kwargs):
        self.voiced_mask_folder = kwargs.pop('voiced_mask_folder', None)

        if self.voiced_mask_folder is None:
            self.voiced_mask_folder = Path(self.sup_data_path) / Voiced_mask.name

        self.voiced_mask_folder.mkdir(exist_ok=True, parents=True)

    def add_p_voiced(self, **kwargs):
        self.p_voiced_folder = kwargs.pop('p_voiced_folder', None)

        if self.p_voiced_folder is None:
            self.p_voiced_folder = Path(self.sup_data_path) / P_voiced.name

        self.p_voiced_folder.mkdir(exist_ok=True, parents=True)

    def add_energy(self, **kwargs):
        self.energy_folder = kwargs.pop('energy_folder', None)

        if self.energy_folder is None:
            self.energy_folder = Path(self.sup_data_path) / Energy.name
        elif isinstance(self.energy_folder, str):
            self.energy_folder = Path(self.energy_folder)

        self.energy_folder.mkdir(exist_ok=True, parents=True)

    def add_speaker_id(self, **kwargs):
        pass

    def get_spec(self, audio):
        with torch.cuda.amp.autocast(enabled=False):
            spec = self.stft(audio)
            if spec.dtype in [torch.cfloat, torch.cdouble]:
                spec = torch.view_as_real(spec)
            spec = torch.sqrt(spec.pow(2).sum(-1) + EPSILON)
        return spec

    def get_log_mel(self, audio):
        with torch.cuda.amp.autocast(enabled=False):
            spec = self.get_spec(audio)
            mel = torch.matmul(self.fb.to(spec.dtype), spec)
            log_mel = torch.log(torch.clamp(mel, min=torch.finfo(mel.dtype).tiny))
        return log_mel

    def __getitem__(self, index):
        sample = self.data[index]

        # Let's keep audio name and all internal directories in rel_audio_path_as_text_id to avoid any collisions
        rel_audio_path = Path(sample["audio_filepath"]).relative_to(self.base_data_dir).with_suffix("")
        rel_audio_path_as_text_id = str(rel_audio_path).replace("/", "_")
        if sample["is_phoneme"] == 1:
            rel_audio_path_as_text_id += "_phoneme"

        # Load audio
        features = self.featurizer.process(
            sample["audio_filepath"],
            trim=self.trim,
            trim_ref=self.trim_ref,
            trim_top_db=self.trim_top_db,
            trim_frame_length=self.trim_frame_length,
            trim_hop_length=self.trim_hop_length,
        )
        audio, audio_length = features, torch.tensor(features.shape[0]).long()

        if "text_tokens" in sample:
            text = torch.tensor(sample["text_tokens"]).long()
            text_length = torch.tensor(len(sample["text_tokens"])).long()
        else:
            tokenized = self.text_tokenizer(sample["normalized_text"])
            text = torch.tensor(tokenized).long()
            text_length = torch.tensor(len(tokenized)).long()

        # Load mel if needed
        log_mel, log_mel_length = None, None
        if LogMel in self.sup_data_types_set:
            mel_path = sample["mel_filepath"]

            if mel_path is not None and Path(mel_path).exists():
                log_mel = torch.load(mel_path)
            else:
                mel_path = self.log_mel_folder / f"{rel_audio_path_as_text_id}.pt"

                if mel_path.exists():
                    log_mel = torch.load(mel_path)
                else:
                    log_mel = self.get_log_mel(audio)
                    torch.save(log_mel, mel_path)

            log_mel = log_mel.squeeze(0)
            log_mel_length = torch.tensor(log_mel.shape[1]).long()

        # Load durations if needed
        durations = None
        if Durations in self.sup_data_types_set:
            durations = self.durs[index]

        # Load alignment prior matrix if needed
        align_prior_matrix = None
        if AlignPriorMatrix in self.sup_data_types_set:
            if self.use_beta_binomial_interpolator:
                mel_len = self.get_log_mel(audio).shape[2]
                align_prior_matrix = torch.from_numpy(self.beta_binomial_interpolator(mel_len, text_length.item()))
            else:
                prior_path = self.align_prior_matrix_folder / f"{rel_audio_path_as_text_id}.pt"

                if prior_path.exists():
                    align_prior_matrix = torch.load(prior_path)
                else:
                    mel_len = self.get_log_mel(audio).shape[2]
                    align_prior_matrix = beta_binomial_prior_distribution(text_length, mel_len)
                    align_prior_matrix = torch.from_numpy(align_prior_matrix)
                    torch.save(align_prior_matrix, prior_path)

        non_exist_voiced_index = []
        my_var = locals()
        for i, voiced_item in enumerate([Pitch, Voiced_mask, P_voiced]):
            if voiced_item in self.sup_data_types_set:
                voiced_folder = getattr(self, f"{voiced_item.name}_folder")
                voiced_filepath = voiced_folder / f"{rel_audio_path_as_text_id}.pt"
                if voiced_filepath.exists():
                    my_var.__setitem__(voiced_item.name, torch.load(voiced_filepath).float())
                else:
                    non_exist_voiced_index.append((i, voiced_item.name, voiced_filepath))

        if len(non_exist_voiced_index) != 0:
            voiced_tuple = librosa.pyin(
                audio.numpy(),
                fmin=self.pitch_fmin,
                fmax=self.pitch_fmax,
                frame_length=self.win_length,
                sr=self.sample_rate,
                fill_na=0.0,
            )
            for (i, voiced_name, voiced_filepath) in non_exist_voiced_index:
                my_var.__setitem__(voiced_name, torch.from_numpy(voiced_tuple[i]).float())
                torch.save(my_var.get(voiced_name), voiced_filepath)

        pitch = my_var.get('pitch', None)
        pitch_length = my_var.get('pitch_length', None)
        voiced_mask = my_var.get('voiced_mask', None)
        p_voiced = my_var.get('p_voiced', None)

        # normalize pitch if requested.
        if pitch is not None:
            if self.pitch_mean is not None and self.pitch_std is not None and self.pitch_norm:
                pitch -= self.pitch_mean
                pitch[pitch == -self.pitch_mean] = 0.0  # Zero out values that were previously zero
                pitch /= self.pitch_std

            pitch_length = torch.tensor(len(pitch)).long()

        # Load energy if needed
        energy, energy_length = None, None
        if Energy in self.sup_data_types_set:
            energy_path = self.energy_folder / f"{rel_audio_path_as_text_id}.pt"

            if energy_path.exists():
                energy = torch.load(energy_path).float()
            else:
                spec = self.get_spec(audio)
                energy = torch.linalg.norm(spec.squeeze(0), axis=0).float()
                torch.save(energy, energy_path)

            energy_length = torch.tensor(len(energy)).long()

        # Load speaker id if needed
        speaker_id = None
        if SpeakerID in self.sup_data_types_set:
            speaker_id = torch.tensor(sample["speaker_id"]).long()

        return (
            audio,
            audio_length,
            text,
            text_length,
            log_mel,
            log_mel_length,
            durations,
            align_prior_matrix,
            pitch,
            pitch_length,
            energy,
            energy_length,
            speaker_id,
            voiced_mask,
            p_voiced,
        )

    def __len__(self):
        return len(self.data)

    def join_data(self, data_dict):
        result = []
        for data_type in MAIN_DATA_TYPES + self.sup_data_types:
            result.append(data_dict[data_type.name])

            if issubclass(data_type, TTSDataType) and issubclass(data_type, WithLens):
                result.append(data_dict[f"{data_type.name}_lens"])

        return tuple(result)

    def general_collate_fn(self, batch):
        (
            _,
            audio_lengths,
            _,
            tokens_lengths,
            _,
            log_mel_lengths,
            durations_list,
            align_prior_matrices_list,
            pitches,
            pitches_lengths,
            energies,
            energies_lengths,
            _,
            voiced_masks,
            p_voiceds,
        ) = zip(*batch)

        max_audio_len = max(audio_lengths).item()
        max_tokens_len = max(tokens_lengths).item()
        max_log_mel_len = max(log_mel_lengths) if LogMel in self.sup_data_types_set else None
        max_durations_len = max([len(i) for i in durations_list]) if Durations in self.sup_data_types_set else None
        max_pitches_len = max(pitches_lengths).item() if Pitch in self.sup_data_types_set else None
        max_energies_len = max(energies_lengths).item() if Energy in self.sup_data_types_set else None

        if LogMel in self.sup_data_types_set:
            log_mel_pad = torch.finfo(batch[0][4].dtype).tiny

        align_prior_matrices = (
            torch.zeros(
                len(align_prior_matrices_list),
                max([prior_i.shape[0] for prior_i in align_prior_matrices_list]),
                max([prior_i.shape[1] for prior_i in align_prior_matrices_list]),
            )
            if AlignPriorMatrix in self.sup_data_types_set
            else []
        )
        audios, tokens, log_mels, durations_list, pitches, energies, speaker_ids, voiced_masks, p_voiceds = (
            [],
            [],
            [],
            [],
            [],
            [],
            [],
            [],
            [],
        )

        for i, sample_tuple in enumerate(batch):
            (
                audio,
                audio_len,
                token,
                token_len,
                log_mel,
                log_mel_len,
                durations,
                align_prior_matrix,
                pitch,
                pitch_length,
                energy,
                energy_length,
                speaker_id,
                voiced_mask,
                p_voiced,
            ) = sample_tuple

            audio = general_padding(audio, audio_len.item(), max_audio_len)
            audios.append(audio)

            token = general_padding(token, token_len.item(), max_tokens_len, pad_value=self.text_tokenizer_pad_id)
            tokens.append(token)

            if LogMel in self.sup_data_types_set:
                log_mels.append(general_padding(log_mel, log_mel_len, max_log_mel_len, pad_value=log_mel_pad))

            if Durations in self.sup_data_types_set:
                durations_list.append(general_padding(durations, len(durations), max_durations_len))

            if AlignPriorMatrix in self.sup_data_types_set:
                align_prior_matrices[
                    i, : align_prior_matrix.shape[0], : align_prior_matrix.shape[1]
                ] = align_prior_matrix

            if Pitch in self.sup_data_types_set:
                pitches.append(general_padding(pitch, pitch_length.item(), max_pitches_len))

            if Voiced_mask in self.sup_data_types_set:
                voiced_masks.append(general_padding(voiced_mask, pitch_length.item(), max_pitches_len))

            if P_voiced in self.sup_data_types_set:
                p_voiceds.append(general_padding(p_voiced, pitch_length.item(), max_pitches_len))

            if Energy in self.sup_data_types_set:
                energies.append(general_padding(energy, energy_length.item(), max_energies_len))

            if SpeakerID in self.sup_data_types_set:
                speaker_ids.append(speaker_id)

        data_dict = {
            "audio": torch.stack(audios),
            "audio_lens": torch.stack(audio_lengths),
            "text": torch.stack(tokens),
            "text_lens": torch.stack(tokens_lengths),
            "log_mel": torch.stack(log_mels) if LogMel in self.sup_data_types_set else None,
            "log_mel_lens": torch.stack(log_mel_lengths) if LogMel in self.sup_data_types_set else None,
            "durations": torch.stack(durations_list) if Durations in self.sup_data_types_set else None,
            "align_prior_matrix": align_prior_matrices if AlignPriorMatrix in self.sup_data_types_set else None,
            "pitch": torch.stack(pitches) if Pitch in self.sup_data_types_set else None,
            "pitch_lens": torch.stack(pitches_lengths) if Pitch in self.sup_data_types_set else None,
            "energy": torch.stack(energies) if Energy in self.sup_data_types_set else None,
            "energy_lens": torch.stack(energies_lengths) if Energy in self.sup_data_types_set else None,
            "speaker_id": torch.stack(speaker_ids) if SpeakerID in self.sup_data_types_set else None,
            "voiced_mask": torch.stack(voiced_masks) if Voiced_mask in self.sup_data_types_set else None,
            "p_voiced": torch.stack(p_voiceds) if P_voiced in self.sup_data_types_set else None,
        }

        return data_dict

    def _collate_fn(self, batch):
        data_dict = self.general_collate_fn(batch)
        joined_data = self.join_data(data_dict)
        return joined_data


class MixerTTSXDataset(TTSDataset):
    def __init__(self, **kwargs):
        super().__init__(**kwargs)

    def _albert(self):
        from transformers import AlbertTokenizer  # noqa pylint: disable=import-outside-toplevel

        self.lm_model_tokenizer = AlbertTokenizer.from_pretrained('albert-base-v2')
        self.lm_padding_value = self.lm_model_tokenizer._convert_token_to_id('<pad>')
        space_value = self.lm_model_tokenizer._convert_token_to_id('▁')

        self.id2lm_tokens = {}
        for i, d in enumerate(self.data):
            normalized_text = d["normalized_text"]

            assert isinstance(self.text_tokenizer, EnglishPhonemesTokenizer) or isinstance(
                self.text_tokenizer, EnglishCharsTokenizer
            )
            preprocess_text_as_tts_input = self.text_tokenizer.text_preprocessing_func(normalized_text)

            lm_tokens_as_ids = self.lm_model_tokenizer.encode(preprocess_text_as_tts_input, add_special_tokens=False)

            if self.text_tokenizer.pad_with_space:
                lm_tokens_as_ids = [space_value] + lm_tokens_as_ids + [space_value]

            self.id2lm_tokens[i] = lm_tokens_as_ids

    def add_lm_tokens(self, **kwargs):
        lm_model = kwargs.pop('lm_model')

        if lm_model == "albert":
            self._albert()
        else:
            raise NotImplementedError(
                f"{lm_model} lm model is not supported. Only albert is supported at this moment."
            )

    def __getitem__(self, index):
        (
            audio,
            audio_length,
            text,
            text_length,
            log_mel,
            log_mel_length,
            durations,
            align_prior_matrix,
            pitch,
            pitch_length,
            energy,
            energy_length,
            speaker_id,
            voiced_mask,
            p_voiced,
        ) = super().__getitem__(index)

        lm_tokens = None
        if LMTokens in self.sup_data_types_set:
            lm_tokens = torch.tensor(self.id2lm_tokens[index]).long()

        return (
            audio,
            audio_length,
            text,
            text_length,
            log_mel,
            log_mel_length,
            durations,
            align_prior_matrix,
            pitch,
            pitch_length,
            energy,
            energy_length,
            speaker_id,
            voiced_mask,
            p_voiced,
            lm_tokens,
        )

    def _collate_fn(self, batch):
        batch = list(zip(*batch))
        data_dict = self.general_collate_fn(list(zip(*batch[:13])))
        lm_tokens_list = batch[13]

        if LMTokens in self.sup_data_types_set:
            lm_tokens = torch.full(
                (len(lm_tokens_list), max([lm_tokens.shape[0] for lm_tokens in lm_tokens_list])),
                fill_value=self.lm_padding_value,
            )
            for i, lm_tokens_i in enumerate(lm_tokens_list):
                lm_tokens[i, : lm_tokens_i.shape[0]] = lm_tokens_i

            data_dict[LMTokens.name] = lm_tokens

        joined_data = self.join_data(data_dict)
        return joined_data


class VocoderDataset(Dataset):
    def __init__(
        self,
        manifest_filepath: Union[str, Path, List[str], List[Path]],
        sample_rate: int,
        n_segments: Optional[int] = None,
        max_duration: Optional[float] = None,
        min_duration: Optional[float] = None,
        ignore_file: Optional[Union[str, Path]] = None,
        trim: Optional[bool] = False,
        load_precomputed_mel: bool = False,
        hop_length: Optional[int] = None,
    ):
        """Dataset which can be used for training and fine-tuning vocoder with pre-computed mel-spectrograms.
        Args:
            manifest_filepath (Union[str, Path, List[str], List[Path]]): Path(s) to the .json manifests containing
            information on the dataset. Each line in the .json file should be valid json. Note: the .json file itself
            is not valid json. Each line should contain the following:
                "audio_filepath": <PATH_TO_WAV>,
                "duration": <Duration of audio clip in seconds> (Optional),
                "mel_filepath": <PATH_TO_LOG_MEL> (Optional, can be in .npy (numpy.save) or .pt (torch.save) format)
            sample_rate (int): The sample rate of the audio. Or the sample rate that we will resample all files to.
            n_segments (int): The length of audio in samples to load. For example, given a sample rate of 16kHz, and
                n_segments=16000, a random 1-second section of audio from the clip will be loaded. The section will
                be randomly sampled everytime the audio is batched. Can be set to None to load the entire audio.
                Must be specified if load_precomputed_mel is True.
            max_duration (Optional[float]): Max duration of audio clips in seconds. All samples exceeding this will be
                pruned prior to training. Note: Requires "duration" to be set in the manifest file. It does not load
                audio to compute duration. Defaults to None which does not prune.
            min_duration (Optional[float]): Min duration of audio clips in seconds. All samples lower than this will be
                pruned prior to training. Note: Requires "duration" to be set in the manifest file. It does not load
                audio to compute duration. Defaults to None which does not prune.
            ignore_file (Optional[Union[str, Path]]): The location of a pickle-saved list of audio paths
                that will be pruned prior to training. Defaults to None which does not prune.
            trim (bool): Whether to apply librosa.effects.trim to the audio file. Defaults to False.
            load_precomputed_mel (bool): Whether to load precomputed mel (useful for fine-tuning).
                Note: Requires "mel_filepath" to be set in the manifest file.
            hop_length (Optional[int]): The hope length between fft computations. Must be specified if load_precomputed_mel is True.
        """
        super().__init__()

        if load_precomputed_mel:
            if hop_length is None:
                raise ValueError("hop_length must be specified when load_precomputed_mel is True")

            if n_segments is None:
                raise ValueError("n_segments must be specified when load_precomputed_mel is True")

        # Initialize and read manifest file(s), filter out data by duration and ignore_file
        if isinstance(manifest_filepath, str):
            manifest_filepath = [manifest_filepath]
        self.manifest_filepath = manifest_filepath

        data = []
        total_duration = 0
        for manifest_file in self.manifest_filepath:
            with open(Path(manifest_file).expanduser(), 'r') as f:
                logging.info(f"Loading dataset from {manifest_file}.")
                for line in tqdm(f):
                    item = json.loads(line)

                    if "mel_filepath" not in item and load_precomputed_mel:
                        raise ValueError(f"mel_filepath is missing in {manifest_file}")

                    file_info = {
                        "audio_filepath": item["audio_filepath"],
                        "mel_filepath": item["mel_filepath"] if "mel_filepath" in item else None,
                        "duration": item["duration"] if "duration" in item else None,
                    }

                    data.append(file_info)

                    if file_info["duration"] is None:
                        logging.info(
                            "Not all audio files have duration information. Duration logging will be disabled."
                        )
                        total_duration = None

                    if total_duration is not None:
                        total_duration += item["duration"]

        logging.info(f"Loaded dataset with {len(data)} files.")
        if total_duration is not None:
            logging.info(f"Dataset contains {total_duration / 3600:.2f} hours.")

        self.data = TTSDataset.filter_files(data, ignore_file, min_duration, max_duration, total_duration)
        self.base_data_dir = get_base_dir([item["audio_filepath"] for item in self.data])

        # Initialize audio and mel related parameters
        self.load_precomputed_mel = load_precomputed_mel
        self.featurizer = WaveformFeaturizer(sample_rate=sample_rate)
        self.sample_rate = sample_rate
        self.n_segments = n_segments
        self.hop_length = hop_length
        self.trim = trim

    def _collate_fn(self, batch):
        if self.load_precomputed_mel:
            return torch.utils.data.dataloader.default_collate(batch)

        audio_lengths = [audio_len for _, audio_len in batch]
        audio_signal = torch.zeros(len(batch), max(audio_lengths), dtype=torch.float)

        for i, sample in enumerate(batch):
            audio_signal[i].narrow(0, 0, sample[0].size(0)).copy_(sample[0])

        return audio_signal, torch.tensor(audio_lengths, dtype=torch.long)

    def __getitem__(self, index):
        sample = self.data[index]

        if not self.load_precomputed_mel:
            features = AudioSegment.segment_from_file(
                sample["audio_filepath"],
                n_segments=self.n_segments if self.n_segments is not None else -1,
                trim=self.trim,
            )
            features = torch.tensor(features.samples)
            audio, audio_length = features, torch.tensor(features.shape[0]).long()

            return audio, audio_length
        else:
            features = self.featurizer.process(sample["audio_filepath"], trim=self.trim)
            audio, audio_length = features, torch.tensor(features.shape[0]).long()

            if Path(sample["mel_filepath"]).suffix == ".npy":
                mel = torch.from_numpy(np.load(sample["mel_filepath"]))
            else:
                mel = torch.load(sample["mel_filepath"])
            frames = math.ceil(self.n_segments / self.hop_length)

            if len(audio) >= self.n_segments:
                start = random.randint(0, mel.shape[1] - frames - 1)
                mel = mel[:, start : start + frames]
                audio = audio[start * self.hop_length : (start + frames) * self.hop_length]
            else:
                mel = torch.nn.functional.pad(mel, (0, frames - mel.shape[1]))
                audio = torch.nn.functional.pad(audio, (0, self.n_segments - len(audio)))

            return audio, len(audio), mel

    def __len__(self):
        return len(self.data)<|MERGE_RESOLUTION|>--- conflicted
+++ resolved
@@ -226,26 +226,17 @@
                         "is_phoneme": item["is_phoneme"] if "is_phoneme" in item else None,
                     }
 
-<<<<<<< HEAD
-                    if "normalized_text" not in item and "tts_text_normalized" not in item:
-=======
                     if "normalized_text" in item:
                         file_info["normalized_text"] = item["normalized_text"]
                     elif "text_normalized" in item:
-                        file_info["normalized_text"] = item["text_normalized"]
+                        file_info["normalized_text"] = item["text_normalized"]not in item and "tts_text_normalized" not
+                    elif "tts_text_normalized" in item:
+                        file_info["normalized_text"] = item["tts_text_normalized"]
                     else:
->>>>>>> dd6e95e0
                         text = item["text"]
                         if self.text_normalizer is not None:
                             text = self.text_normalizer_call(text, **self.text_normalizer_call_kwargs)
                         file_info["normalized_text"] = text
-<<<<<<< HEAD
-                    elif "normalized_text" in item:
-                        file_info["normalized_text"] = item["normalized_text"]
-                    else:
-                        file_info["normalized_text"] = item["tts_text_normalized"]
-=======
->>>>>>> dd6e95e0
 
                     if self.cache_text:
                         file_info["text_tokens"] = self.text_tokenizer(file_info["normalized_text"])
