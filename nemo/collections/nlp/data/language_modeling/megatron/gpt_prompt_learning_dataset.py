# Copyright (c) 2022, NVIDIA CORPORATION.  All rights reserved.
#
# Licensed under the Apache License, Version 2.0 (the "License");
# you may not use this file except in compliance with the License.
# You may obtain a copy of the License at
#
#     http://www.apache.org/licenses/LICENSE-2.0
#
# Unless required by applicable law or agreed to in writing, software
# distributed under the License is distributed on an "AS IS" BASIS,
# WITHOUT WARRANTIES OR CONDITIONS OF ANY KIND, either express or implied.
# See the License for the specific language governing permissions and
# limitations under the License.

import json

import torch
from tqdm.auto import tqdm

from nemo.collections.nlp.modules.common import VirtualPromptSource
from nemo.collections.nlp.modules.common.megatron.utils import build_position_ids
from nemo.core import Dataset
from nemo.utils import logging

__all__ = ['GPTPromptLearningDataset']

class RequestDataSet(Dataset):
    def __init__(self, dataset_paths):
        super().__init__()
        self.sentences = []

        for dataset in dataset_paths:
            for line in open(dataset, 'r', encoding='utf-8').readlines():
                self.sentences.append(line)

    def __len__(self,):
        return len(self.sentences)

    def __getitem__(self, idx):
        return self.sentences[idx]

class GPTPromptLearningDataset(Dataset):
    """
    The dataset class for prompt-tuning or p-tuning pretrained GPT models.
    
    Args:
        dataset_paths (list[strings]): paths to .jsonl or .json files 
        tokenizer (tokenizer): Tokenizer from frozen language model
        virtual_prompt_source (Enum): Either VirtualPromptSource.PROMPT_TABLE or VirtualPromptSource.PROMPT_ENCODER
        task_templates (dict): Dictionary containing all task template information needed to format prompts. Created in the GPTPromptLearningModel class.
        pseudo_tokens (list[strings]): A list of virtual prompt token placeholders e.g [<prompt_1>, <prompt_2>, ...] up to max num virtual tokens
        pad_token_id (int): ID of pad token from tokenizer
        max_seq_length (int): maximum sequence length for each dataset examples. Examples will either be truncated to fit this length or dropped if they cannot be truncated.
        min_seq_length (int): min length of each data example in the dataset. Data examples will be dropped if they do not meet the min length requirements. 
        add_bos (bool): Whether to add a beginning of sentence token to each data example
        add_eos (bool): Whether to add an end of sentence token to each data example
        for_train (bool): Whether you're creating a dataset for training or inference
        tokens_to_generate (int): (inference only) Number of tokens to generate during inference
    """

    def __init__(
        self,
        dataset_paths,
        tokenizer,
        virtual_prompt_source: VirtualPromptSource,
        task_templates: dict,
        pseudo_tokens,
        pad_token_id: int,
        max_seq_length: int,
        min_seq_length: int = 1,
        add_bos: bool = False,
        add_eos: bool = True,
        for_train: bool = True,
        tokens_to_generate=None,
    ):
        self.tokenizer = tokenizer
        self.virtual_prompt_source = virtual_prompt_source
        self.task_templates = task_templates
        self.pseudo_tokens = pseudo_tokens
        self.pseudo_token_ids = set(self.tokenizer.tokens_to_ids(self.pseudo_tokens))
        self.pad_token_id = pad_token_id
        self.max_seq_length = max_seq_length
        self.min_seq_length = min_seq_length
        self.add_bos = add_bos
        self.add_eos = add_eos
        self.for_train = for_train
        self.examples = []

        if not self.for_train:
            self.tokens_to_generate = tokens_to_generate

        assert self.min_seq_length <= max_seq_length, "Min sequence length should be less than or equal to max"
        assert self.max_seq_length > 0, "Max sequence length should be greater than 0"

        logging.info("Loading and tokenizing dataset ... ")

<<<<<<< HEAD
        # Datasets is just a list of json dicts
        if isinstance(datasets[0], dict):
            self.load_data(datasets)
        elif isinstance(datasets[0], str) and "taskname" in datasets[0]:
            self.load_data(datasets)
        # Datasets are a list of file path strings to .json or .jsonl files
        elif isinstance(datasets[0], str) and (datasets[0].endswith(".json") or datasets[0].endswith(".jsonl")):
            for path in datasets:
=======
        # Datasets are a list of file path strings to .json or .jsonl files
        if isinstance(dataset_paths[0], str):
            for path in dataset_paths:
>>>>>>> df335fe0
                dataset = open(path, 'r', encoding='utf-8')
                self.load_data(dataset)
        else:
            raise ValueError("Datasets must be a list of filepath strings")

    def load_data(self, dataset):
        """
        Loads a dataset by filling in the task templates specified in the config file
        with the information from each training/inference example. Converts all input
        text into token ids. Also replaces the <|VIRTUAL_PROMPT_#|> placeholders in
        the task templates with the actual virtual prompt token ids.

        params:
            dataset: A list of json objects or a dictionary objects each
                     containing the information needed for a training example
        """
        skipped = 0

        for json_line in tqdm(dataset):

            # Read example dict or load the information for a single example from .json file
            if type(json_line) == dict:
                doc = json_line
            else:
                doc = json.loads(json_line)

            taskname = doc["taskname"]
            prompt_template = self.task_templates[taskname]["prompt_template"]
            prompt_template_fields = self.task_templates[taskname]["prompt_template_fields"]
            total_virtual_tokens = self.task_templates[taskname]["total_virtual_tokens"]
            virtual_token_splits = self.task_templates[taskname]["virtual_token_splits"]
            truncation_field = self.task_templates[taskname]['truncate_field']
            answer_only_loss = self.task_templates[taskname]["answer_only_loss"]
            answer_field = self.task_templates[taskname]["answer_field"]

            input_example = prompt_template

            self._input_sanity_checks(
                total_virtual_tokens,
                virtual_token_splits,
                prompt_template,
                prompt_template_fields,
                truncation_field,
                answer_only_loss,
                answer_field,
                doc,
            )

            # Format the input example according to the template
            input_example = self._insert_text_in_template(input_example, prompt_template_fields, doc)
            input_example = self._insert_virtual_token_placeholders(input_example, virtual_token_splits)
            input_ids = self.tokenizer.text_to_ids(input_example)

            # Add BOS/EOS if desired, adds EOS by default
            if self.add_bos:
                input_ids = [self.tokenizer.bos_id] + input_ids
            if self.add_eos:
                input_ids = input_ids + [self.tokenizer.eos_id]

            # Try to truncate input text to fit into the max sequence length
            if len(input_ids) > self.max_seq_length:
                input_ids = self._truncate_input(truncation_field, input_ids, taskname, doc)

            # Skip example if the final length doesn't fit length requirements even after truncation
            if self.min_seq_length <= len(input_ids) <= self.max_seq_length:
                if self.virtual_prompt_source == VirtualPromptSource.PROMPT_ENCODER:
                    taskname_id = self.tokenizer.text_to_ids(taskname)

                elif self.virtual_prompt_source == VirtualPromptSource.PROMPT_TABLE:
                    taskname_id = self.task_templates[taskname]["task_id_num"]

                elif self.virtual_prompt_source == VirtualPromptSource.NO_PROMPT:
                    taskname_id = []
                else:
                    raise ValueError("Invalid virtual prompt source specified")

                # Find answer field indices if training and answer_only_loss is True
                answer_start_idx = None
                if answer_only_loss and self.for_train:
                    answer_start_idx = self._find_answer_start(taskname, input_ids, answer_field, doc)

                self.examples.append((taskname_id, input_ids, answer_start_idx))
            else:
                skipped += 1

        logging.info(f'Skipped {skipped} sentences, sequence length too short or too long even after truncation')

    def _input_sanity_checks(
        self,
        total_virtual_tokens,
        virtual_token_splits,
        prompt_template,
        prompt_template_fields,
        truncation_field,
        answer_only_loss,
        answer_field,
        doc,
    ):
        # Sanity check amount of virtual token
        assert (
            total_virtual_tokens < self.max_seq_length
        ), "virtual prompt tokens should not exceed max sequence length"

        # Make sure virtual token splits add up to the total number of virtual tokens
        assert (
            sum(virtual_token_splits) == total_virtual_tokens
        ), "Sum of prompt token split values must equal total number of prompt tokens"

        # Make sure number of virtual prompt locations match the number of virtual prompt splits
        assert prompt_template.count('<|VIRTUAL_PROMPT_') == len(
            virtual_token_splits
        ), "The number of '<|VIRTUAL_PROMPT_n|>' markers and the number of prompt token splits must match"

        # Check if input example has fields not present in template
        keys_not_in_template = list(set(doc.keys()) - set(prompt_template_fields) - set(['taskname']))
        assert (
            len(keys_not_in_template) == 0
        ), f"Examples in your dataset contain the fields: {keys_not_in_template} that are not in the task template."

        # Answer field checks
        if answer_only_loss and self.for_train:
            assert answer_field is not None, "If answer_only_loss=True, an answer_field must be given"
            assert (
                answer_field in doc.keys()
            ), f"answer_only_loss=True but the given answer_field '{answer_field}' is not in data json"
            assert truncation_field != answer_field, "Answer field and truncation field should not match"

            answer_placeholder = "{" + answer_field + "}"
            answer_placeholder_len = len(answer_placeholder)
            placeholder_start = len(prompt_template) - answer_placeholder_len
            assert prompt_template[placeholder_start:] == answer_placeholder, "Answer field must be at prompt end"

    def _insert_text_in_template(self, input_example, prompt_template_fields, doc):
        """Format the input example according to the template"""
        for field in prompt_template_fields:
            if field in doc.keys():
                field_text = doc[field]
                input_example = input_example.replace('{' + field + '}', field_text)

            # If some fields from the template aren't present, e.g. {answer} during inference
            # just remove that field from the template, leaving the space blank
            else:
                input_example = input_example.replace('{' + field + '}', "")
                input_example = input_example.strip()

        return input_example

    def _insert_virtual_token_placeholders(self, input_example, virtual_token_splits):
        """Insert the correct number of pseudo tokens at the <|VIRTUAL_PROMPT_n|> markers"""
        total_inserted_tokens = 0

        for idx in range(len(virtual_token_splits)):
            split_start = total_inserted_tokens
            split_end = total_inserted_tokens + virtual_token_splits[idx]
            pseudo_tokens_for_split = "".join(self.pseudo_tokens[split_start:split_end])
            input_example = input_example.replace(f'<|VIRTUAL_PROMPT_{idx}|>', pseudo_tokens_for_split)
            total_inserted_tokens = split_end

        return input_example

    def _truncate_input(self, truncation_field, input_ids, taskname, doc):
        """Try to truncate input text to fit into the max sequence length"""
        logging.info(
            f"Input greater than max sequence length. Attempting to truncate: '{truncation_field}' in task: '{taskname}'"
        )

        # Truncate the text ids in this part of input to try and fit max sequence length
        if truncation_field is not None and truncation_field in doc.keys():
            truncation_length = len(input_ids) - self.max_seq_length
            field_text = doc[truncation_field]
            field_text = self._add_leading_space(taskname, truncation_field, field_text)

            # Truncate field text
            field_text_ids = self.tokenizer.text_to_ids(field_text)
            truncated_text_ids = field_text_ids[: -min(truncation_length, len(field_text_ids))]

            # Replace original text ids with truncated text ids
            field_start, field_end = find_subsequence_location(input_ids, field_text_ids)
            input_ids = input_ids[:field_start] + truncated_text_ids + input_ids[field_end + 1 :]

        return input_ids

    def _find_answer_start(self, taskname, input_ids, answer_field, doc):
        """Find the token ids corresponding to the answer start, for loss masking purposes.
        Assumes the answer is always at the end of the prompt.
        """
        answer_text = doc[answer_field]
        answer_text = self._add_leading_space(taskname, answer_field, answer_text)
        answer_text_ids = self.tokenizer.text_to_ids(answer_text)
        num_answer_text_ids = len(answer_text_ids)

        if self.add_eos:
            num_answer_text_ids += 1

        answer_start_idx = len(input_ids) - num_answer_text_ids

        return answer_start_idx

    def _add_leading_space(self, taskname, field_name, field_text):
        """Add leading space to text if there is a space before it in the template"""
        prompt_template = self.task_templates[taskname]["prompt_template"]
        field_text_start = prompt_template.find("{" + field_name + "}")
        if field_text_start != 0 and prompt_template[field_text_start - 1] == " ":
            field_text = " " + field_text

        return field_text

    def __len__(self):
        return len(self.examples)

    def __getitem__(self, idx):
        return self.examples[idx]

    def collate_fn(self, batch):
<<<<<<< HEAD
        """Prepares input_ids, labels, loss mask, attention_mask, and position ids for global batch"""
        # Get max sequence length of batch
=======
        """ Prepares input_ids, labels, loss mask, attention_mask, and position ids for global batch """
>>>>>>> df335fe0
        taskname_ids, input_ids, answer_starts = zip(*batch)

        # Pad taskname_ids to be the same length for the prompt encoder
        if self.virtual_prompt_source == VirtualPromptSource.PROMPT_ENCODER:
            max_taskname_length = max(len(ids) for ids in taskname_ids)
            taskname_ids = [ids + [self.pad_token_id] * (max_taskname_length - len(ids)) for ids in taskname_ids]
            taskname_ids = torch.tensor(taskname_ids)

        # Task ids are just used for a look up embeddings for prompt-table
        elif self.virtual_prompt_source in [VirtualPromptSource.PROMPT_TABLE, VirtualPromptSource.NO_PROMPT]:
            taskname_ids = torch.tensor(taskname_ids)

<<<<<<< HEAD
        else:
            raise ValueError(f"Unknown virtual prompt source: {self.virtual_prompt_source}")

=======
        # Get max sequence length of batch
>>>>>>> df335fe0
        batch_max = max(len(ids) for ids in input_ids)
        input_ids, loss_mask = self.pad_batch_and_build_loss_mask(input_ids, batch_max, answer_starts)

        # Should be a label for every token in batch, label is the next token
        labels = input_ids[:, 1:].contiguous()
        input_ids = input_ids[:, :-1].contiguous()
        batch_max -= 1

        # Loss mask should align with labels
        loss_mask = loss_mask[:, 1:].contiguous()

        # Using causal attention mask for whole input
        batch_size = len(input_ids)
        attention_mask = torch.tril(torch.ones((batch_size, batch_max, batch_max))).view(
            batch_size, 1, batch_max, batch_max
        )

        # Convert attention mask from float to bool
        attention_mask = attention_mask < 0.5
        position_ids = build_position_ids(input_ids)

        return input_ids, labels, loss_mask, position_ids, attention_mask, taskname_ids

    def pad_batch_and_build_loss_mask(self, input_ids, batch_max, answer_starts):
        """Pad input_ids in batch to max batch length while building loss mask"""
        batch_loss_masks = []
        for ids, answer_start_idx in zip(input_ids, answer_starts):
            if answer_start_idx is not None:
                # Loss mask where answer tokens are 1.0 and all other tokens are 0.0
                loss_mask = [float(idx >= answer_start_idx) for idx in range(len(ids))]
            else:
                # Loss mask where virtual tokens are 0.0 and all other tokens are 1.0
                loss_mask = [float(token_id not in self.pseudo_token_ids) for token_id in ids]

            # Pad to max length
            input_length = len(ids)
            padding_length = batch_max - input_length
            ids.extend([self.pad_token_id] * padding_length)

            # Account for padding in loss mask
            loss_mask.extend([0.0] * padding_length)
            batch_loss_masks.append(torch.tensor(loss_mask, dtype=torch.float))

        # Make into torch tensors
        input_ids = torch.tensor(input_ids, dtype=torch.long)
        batch_loss_masks = torch.stack(batch_loss_masks)

        return input_ids, batch_loss_masks

    def inference_collate_fn(self, batch):
        """
        Used for loading inference data.
        """
        task_id_nums, input_ids, answer_starts = zip(*batch)
        input_lengths = torch.cuda.LongTensor([len(inputs) for inputs in input_ids])
        task_id_nums = torch.cuda.LongTensor(task_id_nums)
        batch_max = input_lengths.max().item()
        batch_max += self.tokens_to_generate

        input_ids, _ = self.pad_batch_and_build_loss_mask(input_ids, batch_max, answer_starts)
        input_ids = input_ids.cuda()
        input_ids = torch.cuda.LongTensor(input_ids)

        return task_id_nums, (input_ids, input_lengths)


def find_subsequence_location(sequence, subsequence):
    """Finds the start and end index of the first occurance
    of a given subsequence within a larger list. Returns
    the two indices corresponding to the postition of
    the first and last token of the subseqeunce.
    Assumes subsequence is known to be in sequence.
    """
    assert len(sequence) >= len(subsequence), "subsequence too long"

    start_idx = None
    next_subseq_token = subsequence[0]
    next_subsequence_idx = 1

    for seq_idx, token in enumerate(sequence):
        if token == next_subseq_token:
            if start_idx is None:
                start_idx = seq_idx

            if next_subsequence_idx == len(subsequence):
                end_idx = seq_idx
                return start_idx, end_idx
            else:
                next_subseq_token = subsequence[next_subsequence_idx]
                next_subsequence_idx += 1
        else:
            start_idx = None
            next_subseq_token = subsequence[0]
            next_subsequence_idx = 1

    raise ValueError("Subsequence not found in sequence")<|MERGE_RESOLUTION|>--- conflicted
+++ resolved
@@ -94,7 +94,6 @@
 
         logging.info("Loading and tokenizing dataset ... ")
 
-<<<<<<< HEAD
         # Datasets is just a list of json dicts
         if isinstance(datasets[0], dict):
             self.load_data(datasets)
@@ -103,11 +102,6 @@
         # Datasets are a list of file path strings to .json or .jsonl files
         elif isinstance(datasets[0], str) and (datasets[0].endswith(".json") or datasets[0].endswith(".jsonl")):
             for path in datasets:
-=======
-        # Datasets are a list of file path strings to .json or .jsonl files
-        if isinstance(dataset_paths[0], str):
-            for path in dataset_paths:
->>>>>>> df335fe0
                 dataset = open(path, 'r', encoding='utf-8')
                 self.load_data(dataset)
         else:
@@ -322,12 +316,6 @@
         return self.examples[idx]
 
     def collate_fn(self, batch):
-<<<<<<< HEAD
-        """Prepares input_ids, labels, loss mask, attention_mask, and position ids for global batch"""
-        # Get max sequence length of batch
-=======
-        """ Prepares input_ids, labels, loss mask, attention_mask, and position ids for global batch """
->>>>>>> df335fe0
         taskname_ids, input_ids, answer_starts = zip(*batch)
 
         # Pad taskname_ids to be the same length for the prompt encoder
@@ -340,13 +328,9 @@
         elif self.virtual_prompt_source in [VirtualPromptSource.PROMPT_TABLE, VirtualPromptSource.NO_PROMPT]:
             taskname_ids = torch.tensor(taskname_ids)
 
-<<<<<<< HEAD
         else:
             raise ValueError(f"Unknown virtual prompt source: {self.virtual_prompt_source}")
 
-=======
-        # Get max sequence length of batch
->>>>>>> df335fe0
         batch_max = max(len(ids) for ids in input_ids)
         input_ids, loss_mask = self.pad_batch_and_build_loss_mask(input_ids, batch_max, answer_starts)
 
