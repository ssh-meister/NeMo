# Copyright (c) 2020, NVIDIA CORPORATION.  All rights reserved.
#
# Licensed under the Apache License, Version 2.0 (the "License");
# you may not use this file except in compliance with the License.
# You may obtain a copy of the License at
#
#     http://www.apache.org/licenses/LICENSE-2.0
#
# Unless required by applicable law or agreed to in writing, software
# distributed under the License is distributed on an "AS IS" BASIS,
# WITHOUT WARRANTIES OR CONDITIONS OF ANY KIND, either express or implied.
# See the License for the specific language governing permissions and
# limitations under the License.

from dataclasses import dataclass
from typing import Dict, Optional

import torch
from omegaconf.omegaconf import MISSING

from nemo.collections.nlp.modules.common.decoder_module import DecoderModule
from nemo.collections.nlp.modules.common.encoder_module import EncoderModule
from nemo.collections.nlp.modules.common.transformer.transformer_decoders import TransformerDecoder
from nemo.collections.nlp.modules.common.transformer.transformer_encoders import TransformerEncoder
from nemo.collections.nlp.modules.common.transformer.transformer_modules import TransformerEmbedding
from nemo.core.classes.common import typecheck
from nemo.core.classes.exportable import Exportable
from nemo.core.neural_types import ChannelType, NeuralType

# @dataclass
# class TransformerConfig:
#     # named model arguments
#     library: str = 'nemo'
#     model_name: Optional[str] = None
#     pretrained: bool = False


@dataclass
class NeMoTransformerConfig:
    # must be configured by the user
    hidden_size: int = MISSING
    num_layers: int = MISSING
    inner_size: int = MISSING
    num_attention_heads: int = MISSING

    # embedding
    max_sequence_length: int = 512
    num_token_types: int = 2
    embedding_dropout: float = 0.0
    learn_positional_encodings: bool = False

    # transformer
    ffn_dropout: float = 0.0
    attn_score_dropout: float = 0.0
    attn_layer_dropout: float = 0.0
    hidden_act: str = 'relu'
    pre_ln: bool = False
    pre_ln_final_layer_norm: bool = True

    # named model arguments
    library: str = 'nemo'
    model_name: Optional[str] = None
    pretrained: bool = False


@dataclass
class NeMoTransformerEncoderConfig(NeMoTransformerConfig):
    mask_future: bool = False


@dataclass
class NeMoTransformerDecoderConfig(NeMoTransformerConfig):
    r2l: bool = False


class TransformerEncoderNM(EncoderModule, Exportable):
    def __init__(
        self,
        vocab_size: int,
        hidden_size: int,
        num_layers: int,
        inner_size: int,
        num_attention_heads: int,
        max_sequence_length: int = 512,
        num_token_types: int = 2,
        embedding_dropout: float = 0.0,
        learn_positional_encodings: bool = False,
        ffn_dropout: float = 0.0,
        attn_score_dropout: float = 0.0,
        attn_layer_dropout: float = 0.0,
        hidden_act: str = 'relu',
        mask_future: bool = False,
        pre_ln: bool = False,
        pre_ln_final_layer_norm: bool = True,
    ):
        super().__init__()

        self._vocab_size = vocab_size
        self._hidden_size = hidden_size
        self._max_sequence_length = max_sequence_length

        self._embedding = TransformerEmbedding(
            vocab_size=self._vocab_size,
            hidden_size=self._hidden_size,
            max_sequence_length=max_sequence_length,
            num_token_types=num_token_types,
            embedding_dropout=embedding_dropout,
            learn_positional_encodings=learn_positional_encodings,
        )

        self._encoder = TransformerEncoder(
            hidden_size=self._hidden_size,
            num_layers=num_layers,
            inner_size=inner_size,
            num_attention_heads=num_attention_heads,
            ffn_dropout=ffn_dropout,
            attn_score_dropout=attn_score_dropout,
            attn_layer_dropout=attn_layer_dropout,
            hidden_act=hidden_act,
            mask_future=mask_future,
            pre_ln=pre_ln,
            pre_ln_final_layer_norm=pre_ln_final_layer_norm,
        )

    @typecheck()
    def forward(self, input_ids, encoder_mask):
        embeddings = self._embedding(input_ids=input_ids)
        encoder_hidden_states = self._encoder(encoder_states=embeddings, encoder_mask=encoder_mask)
        return encoder_hidden_states

    @property
    def hidden_size(self):
        return self._hidden_size

    @property
    def vocab_size(self):
        return self._vocab_size

    @property
    def max_sequence_length(self):
        return self._max_sequence_length

    @property
    def embedding(self):
        return self._embedding

    @property
    def encoder(self):
        return self._encoder

    def input_example(self):
        """
        Generates input examples for tracing etc.
        Returns:
            A tuple of input examples.
        """
        sample = next(self.parameters())
        input_ids = torch.randint(low=0, high=2048, size=(2, 16), device=sample.device)
        encoder_mask = torch.randint(low=0, high=1, size=(2, 16), device=sample.device)
        return tuple([input_ids, encoder_mask])


class TransformerDecoderNM(DecoderModule, Exportable):
    def __init__(
        self,
        vocab_size: int,
        hidden_size: int,
        num_layers: int,
        inner_size: int,
        num_attention_heads: int,
        max_sequence_length: int = 512,
        num_token_types: int = 2,
        embedding_dropout: float = 0.0,
        learn_positional_encodings: bool = False,
        ffn_dropout: float = 0.0,
        attn_score_dropout: float = 0.0,
        attn_layer_dropout: float = 0.0,
        hidden_act: str = 'relu',
        pre_ln: bool = False,
        pre_ln_final_layer_norm: bool = True,
        encoder_embedding: Optional[TransformerEmbedding] = None,
    ):
        super().__init__()

        self._vocab_size = vocab_size
        self._hidden_size = hidden_size
        self._max_sequence_length = max_sequence_length
        self.num_states = num_layers + 1
        self.return_mems = False
        if pre_ln_final_layer_norm:
            self.num_states += 1

        self._encoder_embedding = encoder_embedding

        self._embedding = TransformerEmbedding(
            vocab_size=self.vocab_size,
            hidden_size=self.hidden_size,
            max_sequence_length=max_sequence_length,
            num_token_types=num_token_types,
            embedding_dropout=embedding_dropout,
            learn_positional_encodings=learn_positional_encodings,
        )

        self._decoder = TransformerDecoder(
            hidden_size=self.hidden_size,
            num_layers=num_layers,
            inner_size=inner_size,
            num_attention_heads=num_attention_heads,
            ffn_dropout=ffn_dropout,
            attn_score_dropout=attn_score_dropout,
            attn_layer_dropout=attn_layer_dropout,
            hidden_act=hidden_act,
            pre_ln=pre_ln,
            pre_ln_final_layer_norm=pre_ln_final_layer_norm,
        )

    @typecheck()
    def forward(
<<<<<<< HEAD
        self, input_ids, decoder_mask, encoder_embeddings, encoder_mask, src=None, src_first_token_in_word_mask=None
    ):
        decoder_embeddings = self._embedding(input_ids=input_ids)
        if self._encoder_embedding is not None:
            if src is None or src_first_token_in_word_mask is None:
                raise ValueError(
                    "If decoder constructor is provided with encoder embeddings, then you should pass "
                    "`src_first_token_in_word_mask` adn `src` parameters to decoder `forward` method."
                )

=======
        self, input_ids, decoder_mask, encoder_embeddings, encoder_mask, decoder_mems=None,
    ):
        start_pos = 0
        if decoder_mems is not None:
            start_pos = input_ids.shape[1] - 1
            input_ids = input_ids[:, -1:]
            decoder_mask = decoder_mask[:, -1:]
            decoder_mems = torch.transpose(decoder_mems, 0, 1)
        decoder_embeddings = self._embedding(input_ids=input_ids, start_pos=start_pos)
>>>>>>> 43910271
        decoder_hidden_states = self._decoder(
            decoder_states=decoder_embeddings,
            decoder_mask=decoder_mask,
            encoder_states=encoder_embeddings,
            encoder_mask=encoder_mask,
            decoder_mems_list=decoder_mems,
            return_mems=self.return_mems,
            return_mems_as_list=False,
        )
        if self.return_mems:
            decoder_hidden_states = torch.transpose(decoder_hidden_states, 0, 1)
        return decoder_hidden_states

    @property
    def hidden_size(self):
        return self._hidden_size

    @property
    def vocab_size(self):
        return self._vocab_size

    @property
    def max_sequence_length(self):
        return self._max_sequence_length

    @property
    def embedding(self):
        return self._embedding

    @property
    def decoder(self):
        return self._decoder

    def input_example(self):
        """
        Generates input examples for tracing etc.
        Returns:
            A tuple of input examples.
        """
        sample = next(self.parameters())
        input_ids = torch.randint(low=0, high=2048, size=(2, 16), device=sample.device)
        encoder_mask = torch.randint(low=0, high=1, size=(2, 16), device=sample.device)
        mem_size = [2, self.num_states, 15, self._hidden_size]
        decoder_mems = torch.rand(mem_size, device=sample.device)
        return tuple([input_ids, encoder_mask, self._embedding(input_ids), encoder_mask, decoder_mems])

    def _prepare_for_export(self, **kwargs):
        self._decoder.diagonal = None
        self.return_mems = True
        super()._prepare_for_export(**kwargs)

    @property
    def output_types(self) -> Optional[Dict[str, NeuralType]]:
        if self.return_mems:
            return {"last_hidden_states": NeuralType(('B', 'D', 'T', 'D'), ChannelType())}
        else:
            return {"last_hidden_states": NeuralType(('B', 'T', 'D'), ChannelType())}<|MERGE_RESOLUTION|>--- conflicted
+++ resolved
@@ -216,19 +216,14 @@
 
     @typecheck()
     def forward(
-<<<<<<< HEAD
-        self, input_ids, decoder_mask, encoder_embeddings, encoder_mask, src=None, src_first_token_in_word_mask=None
-    ):
-        decoder_embeddings = self._embedding(input_ids=input_ids)
-        if self._encoder_embedding is not None:
-            if src is None or src_first_token_in_word_mask is None:
-                raise ValueError(
-                    "If decoder constructor is provided with encoder embeddings, then you should pass "
-                    "`src_first_token_in_word_mask` adn `src` parameters to decoder `forward` method."
-                )
-
-=======
-        self, input_ids, decoder_mask, encoder_embeddings, encoder_mask, decoder_mems=None,
+        self,
+        input_ids,
+        decoder_mask,
+        encoder_embeddings,
+        encoder_mask,
+        decoder_mems=None,
+        src=None,
+        src_first_token_in_word_mask=None,
     ):
         start_pos = 0
         if decoder_mems is not None:
@@ -237,7 +232,12 @@
             decoder_mask = decoder_mask[:, -1:]
             decoder_mems = torch.transpose(decoder_mems, 0, 1)
         decoder_embeddings = self._embedding(input_ids=input_ids, start_pos=start_pos)
->>>>>>> 43910271
+        if self._encoder_embedding is not None:
+            if src is None or src_first_token_in_word_mask is None:
+                raise ValueError(
+                    "If decoder constructor is provided with encoder embeddings, then you should pass "
+                    "`src_first_token_in_word_mask` adn `src` parameters to decoder `forward` method."
+                )
         decoder_hidden_states = self._decoder(
             decoder_states=decoder_embeddings,
             decoder_mask=decoder_mask,
