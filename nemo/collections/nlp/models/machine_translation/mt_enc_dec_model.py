# Copyright (c) 2020, NVIDIA CORPORATION.  All rights reserved.
#
# Licensed under the Apache License, Version 2.0 (the "License");
# you may not use this file except in compliance with the License.
# You may obtain a copy of the License at
#
#     http://www.apache.org/licenses/LICENSE-2.0
#
# Unless required by applicable law or agreed to in writing, software
# distributed under the License is distributed on an "AS IS" BASIS,
# WITHOUT WARRANTIES OR CONDITIONS OF ANY KIND, either express or implied.
# See the License for the specific language governing permissions and
# limitations under the License.

import ctypes
import itertools
import json
import os
import random
from pathlib import Path
from typing import Dict, List, Optional, Union

import numpy as np
import torch
import torch.distributed as dist
import torch.utils.data as pt_data
from omegaconf import DictConfig, ListConfig, OmegaConf
from pytorch_lightning import Trainer
from pytorch_lightning.utilities import rank_zero_only
from sacrebleu import corpus_bleu
from torch.nn.utils.rnn import pad_sequence

from nemo.collections.asr.metrics.wer import WER
from nemo.collections.common.data import ConcatDataset
from nemo.collections.common.losses import NLLLoss, SmoothedCrossEntropyLoss
from nemo.collections.common.metrics import GlobalAverageLossMetric
from nemo.collections.common.parts import transformer_weights_init
from nemo.collections.common.tokenizers.bytelevel_tokenizers import ByteLevelProcessor
from nemo.collections.common.tokenizers.chinese_tokenizers import ChineseProcessor
from nemo.collections.common.tokenizers.en_ja_tokenizers import EnJaProcessor
from nemo.collections.common.tokenizers.indic_tokenizers import IndicProcessor
from nemo.collections.common.tokenizers.moses_tokenizers import MosesProcessor
from nemo.collections.nlp.data import TarredTranslationDataset, TranslationDataset
from nemo.collections.nlp.models.enc_dec_nlp_model import EncDecNLPModel
from nemo.collections.nlp.models.machine_translation.mt_enc_dec_config import MTEncDecModelConfig
from nemo.collections.nlp.modules.common import TokenClassifier
from nemo.collections.nlp.modules.common.lm_utils import get_transformer
from nemo.collections.nlp.modules.common.tokenizer_utils import get_nmt_tokenizer
from nemo.collections.nlp.modules.common.transformer import BeamSearchSequenceGenerator, TopKSequenceGenerator
from nemo.core.classes import Exportable
from nemo.core.classes.common import PretrainedModelInfo, typecheck
from nemo.utils import logging, model_utils, timers

__all__ = ['MTEncDecModel']


<<<<<<< HEAD
def increase_l2_fetch_granularity():
    _libcudart = ctypes.CDLL('libcudart.so')
    # Set device limit on the current device
    # cudaLimitMaxL2FetchGranularity = 0x05
    pValue = ctypes.cast((ctypes.c_int * 1)(), ctypes.POINTER(ctypes.c_int))
    _libcudart.cudaDeviceSetLimit(ctypes.c_int(0x05), ctypes.c_int(128))
    _libcudart.cudaDeviceGetLimit(pValue, ctypes.c_int(0x05))
    assert pValue.contents.value == 128


def string_to_ctc_tensor(txt: str, vocabulary: List[str]) -> torch.Tensor:
    # This function emulates how CTC output could like for txt
    blank_id = len(vocabulary)
    char_to_ind = dict([(vocabulary[i], i) for i in range(len(vocabulary))])
    string_in_id_form = [char_to_ind[c] for c in txt]
    ctc_list = []
    prev_id = -1
    for c in string_in_id_form:
        # when character is repeated we need to insert CTC blank symbol
        if c != prev_id:
            ctc_list.append(c)
        else:
            ctc_list.append(blank_id)
            ctc_list.append(c)
        prev_id = c
    return torch.Tensor(ctc_list)


def load_character_vocabulary(path: str) -> List[str]:
    path = Path(path).expanduser()
    vocabulary = []
    with path.open() as f:
        for i, line in enumerate(f):
            if i == 0 and line.startswith('{'):
                continue
            vocabulary.append(eval(line.strip()))
    return vocabulary


class MTEncDecModel(EncDecNLPModel):
=======
class MTEncDecModel(EncDecNLPModel, Exportable):
>>>>>>> a3312f34
    """
    Encoder-decoder machine translation model.
    """

    def pre_super(self, cfg, trainer):
        cfg = model_utils.convert_model_config_to_dict_config(cfg)
        # Get global rank and total number of GPU workers for IterableDataset partitioning, if applicable
        # Global_rank and local_rank is set by LightningModule in Lightning 1.2.0

        self.world_size = 1
        if trainer is not None:
            self.world_size = trainer.num_nodes * trainer.num_gpus

        cfg = model_utils.maybe_update_config_version(cfg)

        self.src_language = cfg.get("src_language", None)
        self.tgt_language = cfg.get("tgt_language", None)

        self.multilingual = cfg.get("multilingual", False)
        self.multilingual_ids = []

        self.encoder_tokenizer_library = cfg.encoder_tokenizer.get('library', 'yttm')
        self.decoder_tokenizer_library = cfg.decoder_tokenizer.get('library', 'yttm')

        self.validate_input_ids = cfg.get("validate_input_ids", True)

        # Instantiates tokenizers and register to be saved with NeMo Model archive
        # After this call, ther will be self.encoder_tokenizer and self.decoder_tokenizer
        # Which can convert between tokens and token_ids for SRC and TGT languages correspondingly.
        self.setup_enc_dec_tokenizers(
            encoder_tokenizer_library=self.encoder_tokenizer_library,
            encoder_tokenizer_model=cfg.encoder_tokenizer.get('tokenizer_model'),
            encoder_bpe_dropout=cfg.encoder_tokenizer.get('bpe_dropout', 0.0)
            if cfg.encoder_tokenizer.get('bpe_dropout', 0.0) is not None
            else 0.0,
            encoder_model_name=cfg.encoder.get('model_name') if hasattr(cfg.encoder, 'model_name') else None,
            encoder_r2l=cfg.encoder_tokenizer.get('r2l', False),
            decoder_tokenizer_library=self.decoder_tokenizer_library,
            encoder_tokenizer_vocab_file=cfg.encoder_tokenizer.get('vocab_file', None),
            decoder_tokenizer_model=cfg.decoder_tokenizer.get('tokenizer_model'),
            decoder_bpe_dropout=cfg.decoder_tokenizer.get('bpe_dropout', 0.0)
            if cfg.decoder_tokenizer.get('bpe_dropout', 0.0) is not None
            else 0.0,
            decoder_model_name=cfg.decoder.get('model_name') if hasattr(cfg.decoder, 'model_name') else None,
            decoder_r2l=cfg.decoder_tokenizer.get('r2l', False),
            decoder_word_tokens=cfg.decoder_tokenizer.get('word_tokens'),
            decoder_tokenizer_vocab_file=cfg.decoder_tokenizer.get('vocab_file'),
        )

        if self.multilingual:
            if isinstance(self.src_language, ListConfig) and isinstance(self.tgt_language, ListConfig):
                raise ValueError(
                    "cfg.src_language and cfg.tgt_language cannot both be lists. We only support many-to-one or one-to-many multilingual models."
                )
            elif isinstance(self.src_language, ListConfig):
                for lng in self.src_language:
                    self.multilingual_ids.append(None)
            elif isinstance(self.tgt_language, ListConfig):
                for lng in self.tgt_language:
                    self.multilingual_ids.append(self.encoder_tokenizer.token_to_id("<" + lng + ">"))
            else:
                raise ValueError(
                    "Expect either cfg.src_language or cfg.tgt_language to be a list when multilingual=True."
                )

            if isinstance(self.src_language, ListConfig):
                self.tgt_language = [self.tgt_language] * len(self.src_language)
            else:
                self.src_language = [self.src_language] * len(self.tgt_language)

            self.source_processor_list = []
            self.target_processor_list = []
            for src_lng, tgt_lng in zip(self.src_language, self.tgt_language):
                src_prcsr, tgt_prscr = self.setup_pre_and_post_processing_utils(src_lng, tgt_lng)
                self.source_processor_list.append(src_prcsr)
                self.target_processor_list.append(tgt_prscr)

        else:
            # After this call, the model will have  self.source_processor and self.target_processor objects
            self.setup_pre_and_post_processing_utils(self.src_language, self.tgt_language)
            self.multilingual_ids = [None]
        self.use_decoder_tips = cfg.get('use_decoder_tips', False)
        if cfg.get('tgt_character_vocabulary') is None:
            self.tgt_character_vocabulary = None
        else:
            self.tgt_character_vocabulary = load_character_vocabulary(
                self.register_artifact(
                    "tgt_character_vocabulary", cfg.tgt_character_vocabulary, verify_src_exists=False
                )
            )

    def __init__(self, cfg: DictConfig, trainer: Trainer = None):
        self.pre_super(cfg, trainer)

        # TODO: Why is this base constructor call so late in the game?
        super().__init__(cfg=cfg, trainer=trainer)
        if cfg.get('increase_l2_fetch_granularity', False):
            increase_l2_fetch_granularity()

        # encoder from NeMo, Megatron-LM, or HuggingFace
        encoder_cfg_dict = OmegaConf.to_container(cfg.get('encoder'))
        encoder_cfg_dict['vocab_size'] = self.encoder_vocab_size
        library = encoder_cfg_dict.pop('library', 'nemo')
        model_name = encoder_cfg_dict.pop('model_name', None)
        pretrained = encoder_cfg_dict.pop('pretrained', False)
        checkpoint_file = encoder_cfg_dict.pop('checkpoint_file', None)
        self.encoder = get_transformer(
            library=library,
            model_name=model_name,
            pretrained=pretrained,
            config_dict=encoder_cfg_dict,
            encoder=True,
            pre_ln_final_layer_norm=encoder_cfg_dict.get('pre_ln_final_layer_norm', False),
            checkpoint_file=checkpoint_file,
        )

        # decoder from NeMo, Megatron-LM, or HuggingFace
        decoder_cfg_dict = OmegaConf.to_container(cfg.get('decoder'))
        decoder_cfg_dict['vocab_size'] = self.decoder_vocab_size
        library = decoder_cfg_dict.pop('library', 'nemo')
        model_name = decoder_cfg_dict.pop('model_name', None)
        pretrained = decoder_cfg_dict.pop('pretrained', False)
        self.decoder = get_transformer(
            library=library,
            model_name=model_name,
            pretrained=pretrained,
            config_dict=decoder_cfg_dict,
            encoder=False,
            pre_ln_final_layer_norm=decoder_cfg_dict.get('pre_ln_final_layer_norm', False),
            encoder_token_embedding=self.encoder._embedding.token_embedding if self.use_decoder_tips else None,
            detach_decoder_tips=cfg.get('detach_decoder_tips', False),
            sum_replacement_with_original_embeddings=cfg.get('sum_replacement_with_original_embeddings', True),
        )

        # validate hidden_size of encoder and decoder
        self._validate_encoder_decoder_hidden_size()

        self.log_softmax = TokenClassifier(
            hidden_size=self.decoder.hidden_size,
            num_classes=self.decoder_vocab_size,
            activation=cfg.head.activation,
            log_softmax=cfg.head.log_softmax,
            dropout=cfg.head.dropout,
            use_transformer_init=cfg.head.use_transformer_init,
        )

        self.beam_search = BeamSearchSequenceGenerator(
            embedding=self.decoder.embedding,
            decoder=self.decoder.decoder,
            log_softmax=self.log_softmax,
            max_sequence_length=self.decoder.max_sequence_length,
            beam_size=cfg.beam_size,
            bos=(
                self.decoder_tokenizer.eos_id
                if cfg.train_ds.get('prepend_eos_in_tgt', False)
                else self.decoder_tokenizer.bos_id
            ),
            pad=self.decoder_tokenizer.pad_id,
            eos=self.decoder_tokenizer.eos_id,
            len_pen=cfg.len_pen,
            max_delta_length=cfg.max_generation_delta,
            decoder_word_ids=self.decoder_tokenizer.word_ids,
        )

        # tie weights of embedding and softmax matrices
        self.log_softmax.mlp.layer0.weight = self.decoder.embedding.token_embedding.weight

        # TODO: encoder and decoder with different hidden size?
        std_init_range = 1 / self.encoder.hidden_size ** 0.5

        # initialize weights if not using pretrained encoder/decoder
        if not self._cfg.encoder.get('pretrained', False):
            self.encoder.apply(lambda module: transformer_weights_init(module, std_init_range))

        if not self._cfg.decoder.get('pretrained', False):
            self.decoder.apply(lambda module: transformer_weights_init(module, std_init_range))

        self.log_softmax.apply(lambda module: transformer_weights_init(module, std_init_range))

        self.loss_fn = SmoothedCrossEntropyLoss(
            pad_id=self.decoder_tokenizer.pad_id, label_smoothing=cfg.label_smoothing
        )
        self.eval_loss_fn = NLLLoss(ignore_index=self.decoder_tokenizer.pad_id)
        self.add_src_num_words_to_batch_validation = cfg.get(
            "validation_ds", {}
        ).get("add_src_num_words_to_batch", False)
        self.add_src_num_words_to_batch_test = cfg.get(
            "test_ds", {}
        ).get("add_src_num_words_to_batch", False)
        self.filter_beam_ids = cfg.get("filter_beam_ids", True)

    def _validate_encoder_decoder_hidden_size(self):
        """
        Validate encoder and decoder hidden sizes, and enforce same size.
        Can be overridden by child classes to support encoder/decoder different
        hidden_size.
        """
        if self.encoder.hidden_size != self.decoder.hidden_size:
            raise ValueError(
                f"Class does not support encoder.hidden_size ({self.encoder.hidden_size}) != decoder.hidden_size ({self.decoder.hidden_size}). Please use bottleneck architecture instead (i.e., model.encoder.arch = 'seq2seq' in conf/aayn_bottleneck.yaml)"
            )

    def filter_predicted_ids(self, ids):
        ids[ids >= self.decoder_tokenizer.vocab_size] = self.decoder_tokenizer.unk_id
        return ids

    def test_encoder_ids(self, ids, raise_error=False):
        invalid_ids = torch.logical_or((ids >= self.encoder_tokenizer.vocab_size).any(), (ids < 0).any(),)

        if raise_error and invalid_ids:
            raise ValueError("Encoder ids are out of range (tip: check encoder tokenizer)")

        return not invalid_ids

    def test_decoder_ids(self, ids, raise_error=False):
        invalid_ids = torch.logical_or((ids >= self.decoder_tokenizer.vocab_size).any(), (ids < 0).any(),)

        if raise_error and invalid_ids:
            raise ValueError("Decoder ids are out of range (tip: check decoder tokenizer)")

        return not invalid_ids

    @typecheck()
    def forward(self, src, src_mask, tgt, tgt_mask, tgt_word_mask=None, tgt_replacements=None):
        if self.validate_input_ids:
            # test src/tgt for id range (i.e., hellp in catching wrong tokenizer)
            self.test_encoder_ids(src, raise_error=True)
            self.test_decoder_ids(tgt, raise_error=True)

        src_hiddens = self.encoder(input_ids=src, encoder_mask=src_mask)
        tgt_hiddens = self.decoder(
            input_ids=tgt,
            decoder_mask=tgt_mask,
            encoder_embeddings=src_hiddens,
            encoder_mask=src_mask,
            replacement_mask=tgt_word_mask,
            replacements=tgt_replacements,
        )
        log_probs = self.log_softmax(hidden_states=tgt_hiddens)
        return log_probs

    def training_step(self, batch, batch_idx):
        """
        Lightning calls this inside the training loop with the data from the training dataloader
        passed in as `batch`.
        """
        # forward pass
        for i in range(len(batch)):
            if batch[i].ndim == 3:
                # Dataset returns already batched data and the first dimension of size 1 added by DataLoader
                # is excess.
                batch[i] = batch[i].squeeze(dim=0)
        if self.use_decoder_tips:
            src_ids, src_mask, tgt_ids, tgt_mask, labels, tgt_word_mask, tgt_replacements = batch
            forward_args = (src_ids, src_mask, tgt_ids, tgt_mask, tgt_word_mask, tgt_replacements)
        else:
            src_ids, src_mask, tgt_ids, tgt_mask, labels = batch
            forward_args = (src_ids, src_mask, tgt_ids, tgt_mask)
        log_probs = self(*forward_args)
        train_loss = self.loss_fn(log_probs=log_probs, labels=labels)
        tensorboard_logs = {
            'train_loss': train_loss,
            'lr': self._optimizer.param_groups[0]['lr'],
        }

        return {'loss': train_loss, 'log': tensorboard_logs}

    def encode_ctc(self, sentences):
        encoded = [string_to_ctc_tensor(s, self.tgt_character_vocabulary) for s in sentences]
        lengths = torch.tensor([s.shape[0] for s in encoded])
        encoded = pad_sequence(encoded, batch_first=True)
        return encoded, lengths

    def eval_step(self, batch, batch_idx, mode, dataloader_idx=0):
        for i in range(len(batch)):
            batch[i] = batch[i].squeeze(dim=0)
            # if batch[i].ndim == 3:
            #     # Dataset returns already batched data and the first dimension of size 1 added by DataLoader
            #     # is excess.
            #     batch[i] = batch[i].squeeze(dim=0)

        if self.multilingual:
            self.source_processor = self.source_processor_list[dataloader_idx]
            self.target_processor = self.target_processor_list[dataloader_idx]
        add_src_num_words_to_batch = (
            self.add_src_num_words_to_batch_validation if mode == "val" else self.add_src_num_words_to_batch_test
        )
        if self.use_decoder_tips:
            if add_src_num_words_to_batch:
                src_ids, src_mask, tgt_ids, tgt_mask, labels, num_src_words, tgt_word_mask, tgt_replacements = batch
            else:
                src_ids, src_mask, tgt_ids, tgt_mask, labels, tgt_word_mask, tgt_replacements = batch
                num_src_words = None
            forward_args = (src_ids, src_mask, tgt_ids, tgt_mask, tgt_word_mask, tgt_replacements)
        else:
            if add_src_num_words_to_batch:
                src_ids, src_mask, tgt_ids, tgt_mask, labels, num_src_words = batch
            else:
                src_ids, src_mask, tgt_ids, tgt_mask, labels = batch
                num_src_words = None
            forward_args = (src_ids, src_mask, tgt_ids, tgt_mask)
            tgt_word_mask, tgt_replacements = None, None
        log_probs = self(*forward_args)
        eval_loss = self.eval_loss_fn(log_probs=log_probs, labels=labels)
        # this will run encoder twice -- TODO: potentially fix
        inputs, translations = self.batch_translate(
            src=src_ids,
            src_mask=src_mask,
            num_tgt_words=num_src_words,
            tgt_replacement_mask=tgt_word_mask,
            tgt_replacements=tgt_replacements,
        )
        np_tgt = tgt_ids.detach().cpu().numpy()
        ground_truths = [self.decoder_tokenizer.ids_to_text(tgt) for tgt in np_tgt]
        ground_truths = [self.target_processor.detokenize(tgt.split(' ')) for tgt in ground_truths]
        num_non_pad_tokens = np.not_equal(np_tgt, self.decoder_tokenizer.pad_id).sum().item()
        tr_ctc, tr_lengths = self.encode_ctc(translations)
        gt_ctc, gt_lengths = self.encode_ctc(ground_truths)
        if dataloader_idx == 0:
            getattr(self, f'{mode}_loss')(loss=eval_loss, num_measurements=log_probs.shape[0] * log_probs.shape[1])
            if self.tgt_character_vocabulary is not None:
                getattr(self, f'{mode}_CER')(tr_ctc, gt_ctc, gt_lengths, tr_lengths)
        else:
            getattr(self, f'{mode}_loss_{dataloader_idx}')(
                loss=eval_loss, num_measurements=log_probs.shape[0] * log_probs.shape[1]
            )
            if self.tgt_character_vocabulary is not None:
                getattr(self, f'{mode}_CER_{dataloader_idx}')(tr_ctc, gt_ctc, gt_lengths, tr_lengths)
        return {
            'inputs': inputs,
            'translations': translations,
            'ground_truths': ground_truths,
            'num_non_pad_tokens': num_non_pad_tokens,
        }

    def test_step(self, batch, batch_idx, dataloader_idx=0):
        return self.eval_step(batch, batch_idx, 'test', dataloader_idx)

    @rank_zero_only
    def log_param_stats(self):
        for name, p in self.named_parameters():
            if p.requires_grad:
                self.trainer.logger.experiment.add_histogram(name + '_hist', p, global_step=self.global_step)
                self.trainer.logger.experiment.add_scalars(
                    name,
                    {'mean': p.mean(), 'stddev': p.std(), 'max': p.max(), 'min': p.min()},
                    global_step=self.global_step,
                )

    def validation_step(self, batch, batch_idx, dataloader_idx=0):
        """
        Lightning calls this inside the validation loop with the data from the validation dataloader
        passed in as `batch`.
        """
        return self.eval_step(batch, batch_idx, 'val', dataloader_idx)

    def eval_epoch_end(self, outputs, mode):
        # if user specifies one validation dataloader, then PTL reverts to giving a list of dictionary instead of a list of list of dictionary
        if isinstance(outputs[0], dict):
            outputs = [outputs]

        loss_list = []
        sb_score_list = []
        for dataloader_idx, output in enumerate(outputs):
            if dataloader_idx == 0:
                eval_loss = getattr(self, f'{mode}_loss').compute()
                if self.tgt_character_vocabulary is not None:
                    cer, _, _ = getattr(self, f'{mode}_CER').compute()
            else:
                eval_loss = getattr(self, f'{mode}_loss_{dataloader_idx}').compute()
                if self.tgt_character_vocabulary is not None:
                    cer, _, _ = getattr(self, f'{mode}_CER_{dataloader_idx}').compute()

            inputs = list(itertools.chain(*[x['inputs'] for x in output]))
            translations = list(itertools.chain(*[x['translations'] for x in output]))
            ground_truths = list(itertools.chain(*[x['ground_truths'] for x in output]))
            assert len(translations) == len(inputs)
            assert len(translations) == len(ground_truths)

            # Gather translations and ground truths from all workers
            tr_and_gt = [None for _ in range(self.world_size)]
            # we also need to drop pairs where ground truth is an empty string
            dist.all_gather_object(
                tr_and_gt, [(t, g) for (t, g) in zip(translations, ground_truths) if g.strip() != '']
            )
            if self.global_rank == 0:
                _translations = []
                _ground_truths = []
                for rank in range(0, self.world_size):
                    _translations += [t for (t, g) in tr_and_gt[rank]]
                    _ground_truths += [g for (t, g) in tr_and_gt[rank]]

                if self.tgt_language in ['ja']:
                    sacre_bleu = corpus_bleu(_translations, [_ground_truths], tokenize="ja-mecab")
                elif self.tgt_language in ['zh']:
                    sacre_bleu = corpus_bleu(_translations, [_ground_truths], tokenize="zh")
                else:
                    sacre_bleu = corpus_bleu(_translations, [_ground_truths], tokenize="13a")

                # because the reduction op later is average (over word_size)
                sb_score = sacre_bleu.score * self.world_size

                dataset_name = "Validation" if mode == 'val' else "Test"
                logging.info(
                    f"Dataset name: {dataset_name}, Dataloader index: {dataloader_idx}, Set size: {len(translations)}"
                )
                logging.info(
                    f"Dataset name: {dataset_name}, Dataloader index: {dataloader_idx}, Val Loss = {eval_loss}"
                )
                logging.info(
                    f"Dataset name: {dataset_name}, Dataloader index: {dataloader_idx}, Sacre BLEU = {sb_score / self.world_size}"
                )
                logging.info(
                    f"Dataset name: {dataset_name}, Dataloader index: {dataloader_idx}, Translation Examples:"
                )
                for i in range(0, 3):
                    ind = random.randint(0, len(translations) - 1)
                    logging.info("    " + '\u0332'.join(f"Example {i}:"))
                    logging.info(f"    Input:        {inputs[ind]}")
                    logging.info(f"    Prediction:   {translations[ind]}")
                    logging.info(f"    Ground Truth: {ground_truths[ind]}")
            else:
                sb_score = 0.0

            loss_list.append(eval_loss.cpu().numpy())
            sb_score_list.append(sb_score)
            if dataloader_idx == 0:
                self.log(f"{mode}_loss", eval_loss, sync_dist=True)
                self.log(f"{mode}_sacreBLEU", sb_score, sync_dist=True)
                if self.tgt_character_vocabulary is not None:
                    getattr(self, f'{mode}_loss').reset()
                    self.log(f"{mode}_CER", cer, sync_dist=True)
                    getattr(self, f'{mode}_CER').reset()
            else:
                self.log(f"{mode}_loss_dl_index_{dataloader_idx}", eval_loss, sync_dist=True)
                self.log(f"{mode}_sacreBLEU_dl_index_{dataloader_idx}", sb_score, sync_dist=True)
                if self.tgt_character_vocabulary is not None:
                    getattr(self, f'{mode}_loss_{dataloader_idx}').reset()
                    self.log(f"{mode}_CER_{dataloader_idx}", cer, sync_dist=True)
                    getattr(self, f'{mode}_CER_{dataloader_idx}').reset()

        if len(loss_list) > 1:
            self.log(f"{mode}_loss_avg", np.mean(loss_list), sync_dist=True)
            self.log(f"{mode}_sacreBLEU_avg", np.mean(sb_score_list), sync_dist=True)

    def validation_epoch_end(self, outputs):
        """
        Called at the end of validation to aggregate outputs.
        :param outputs: list of individual outputs of each validation step.
        """
        self.eval_epoch_end(outputs, 'val')

    def test_epoch_end(self, outputs):
        self.eval_epoch_end(outputs, 'test')

    def setup_enc_dec_tokenizers(
        self,
        encoder_tokenizer_library=None,
        encoder_tokenizer_model=None,
        encoder_bpe_dropout=0.0,
        encoder_model_name=None,
        encoder_r2l=False,
        encoder_tokenizer_vocab_file=None,
        decoder_tokenizer_library=None,
        decoder_tokenizer_model=None,
        decoder_bpe_dropout=0.0,
        decoder_model_name=None,
        decoder_r2l=False,
        decoder_word_tokens=None,
        decoder_tokenizer_vocab_file=None,
    ):

        supported_tokenizers = ['yttm', 'huggingface', 'sentencepiece', 'megatron', 'byte-level', 'char']
        if (
            encoder_tokenizer_library not in supported_tokenizers
            or decoder_tokenizer_library not in supported_tokenizers
        ):
            raise NotImplementedError(f"Currently we only support tokenizers in {supported_tokenizers}.")

        self.encoder_tokenizer = get_nmt_tokenizer(
            library=encoder_tokenizer_library,
            tokenizer_model=self.register_artifact(
                "encoder_tokenizer.tokenizer_model", encoder_tokenizer_model, verify_src_exists=True),
            bpe_dropout=encoder_bpe_dropout,
            model_name=encoder_model_name,
            vocab_file=self.register_artifact(
                "encoder_tokenizer.vocab_file", encoder_tokenizer_vocab_file, verify_src_exists=True),
            special_tokens=None,
            use_fast=False,
            r2l=encoder_r2l,
        )
        self.decoder_tokenizer = get_nmt_tokenizer(
            library=decoder_tokenizer_library,
            tokenizer_model=self.register_artifact("decoder_tokenizer.tokenizer_model", decoder_tokenizer_model),
            bpe_dropout=decoder_bpe_dropout,
            model_name=decoder_model_name,
            vocab_file=self.register_artifact("decoder_tokenizer.vocab_file", decoder_tokenizer_vocab_file),
            special_tokens=None,
            use_fast=False,
            r2l=decoder_r2l,
            word_tokens=decoder_word_tokens
        )

        # validate no token is negative for sentencepiece tokenizers
        for tok_name, tok_library, tok_model in [
            ("encoder_tokenizer", encoder_tokenizer_library, self.encoder_tokenizer),
            ("decoder_tokenizer", decoder_tokenizer_library, self.decoder_tokenizer),
        ]:
            if tok_library == 'sentencepiece':
                negative_tokens = []
                for n in ["eos_id", "bos_id", "unk_id", "pad_id"]:
                    v = getattr(tok_model.tokenizer, n)()
                    if v < 0:
                        negative_tokens.append(f"{n}={v}")

                if negative_tokens:
                    raise ValueError(
                        f"{tok_name}=sentencepiece has invalid negative special tokens = {negative_tokens}"
                    )

    def setup_training_data(self, train_data_config: Optional[DictConfig]):
        self._train_dl = self._setup_dataloader_from_config(cfg=train_data_config)

    def setup_multiple_validation_data(self, val_data_config: Union[DictConfig, Dict]):
        self.setup_validation_data(self._cfg.get('validation_ds'))

    def setup_multiple_test_data(self, test_data_config: Union[DictConfig, Dict]):
        self.setup_test_data(self._cfg.get('test_ds'))

    def setup_validation_data(self, val_data_config: Optional[DictConfig]):
        self._validation_dl = self._setup_eval_dataloader_from_config(cfg=val_data_config)
        # instantiate Torchmetric for each val dataloader
        if self._validation_dl is not None:
            for dataloader_idx in range(len(self._validation_dl)):
                if dataloader_idx == 0:
                    setattr(self, 'val_loss', GlobalAverageLossMetric(dist_sync_on_step=False, take_avg_loss=True))
                    if self.tgt_character_vocabulary is not None:
                        setattr(
                            self, 'val_CER', WER(
                                self.tgt_character_vocabulary,
                                use_cer=True,
                                dist_sync_on_step=False,
                                log_prediction=False,
                            )
                        )
                else:
                    setattr(
                        self,
                        f'val_loss_{dataloader_idx}',
                        GlobalAverageLossMetric(dist_sync_on_step=False, take_avg_loss=True),
                    )
                    if self.tgt_character_vocabulary is not None:
                        setattr(
                            self,
                            f'val_CER_{dataloader_idx}',
                            WER(
                                self.tgt_character_vocabulary,
                                use_cer=True,
                                dist_sync_on_step=False,
                                log_prediction=False,
                            )
                        )

    def setup_test_data(self, test_data_config: Optional[DictConfig]):
        self._test_dl = self._setup_eval_dataloader_from_config(cfg=test_data_config)
        # instantiate Torchmetric for each test dataloader
        if self._test_dl is not None:
            for dataloader_idx in range(len(self._test_dl)):
                if dataloader_idx == 0:
                    setattr(
                        self, f'test_loss', GlobalAverageLossMetric(dist_sync_on_step=False, take_avg_loss=True),
                    )
                    if self.tgt_character_vocabulary is not None:
                        setattr(
                            self, 'test_CER', WER(
                                self.tgt_character_vocabulary,
                                use_cer=True,
                                dist_sync_on_step=False,
                                log_prediction=False,
                            )
                        )
                else:
                    setattr(
                        self,
                        f'test_loss_{dataloader_idx}',
                        GlobalAverageLossMetric(dist_sync_on_step=False, take_avg_loss=True),
                    )
                    if self.tgt_character_vocabulary is not None:
                        setattr(
                            self,
                            f'test_CER_{dataloader_idx}',
                            WER(
                                self.tgt_character_vocabulary,
                                use_cer=True,
                                dist_sync_on_step=False,
                                log_prediction=False,
                            )
                        )

    def _setup_dataloader_from_config(self, cfg: DictConfig):
        if cfg.get("use_tarred_dataset", False):
            if cfg.get("metadata_file") is None:
                raise FileNotFoundError("Trying to use tarred data set but could not find metadata path in config.")
            metadata_file_list = cfg.get('metadata_file')
            tar_files_list = cfg.get('tar_files', None)
            if isinstance(metadata_file_list, str):
                metadata_file_list = [metadata_file_list]
            if tar_files_list is not None and isinstance(tar_files_list, str):
                tar_files_list = [tar_files_list]
            if tar_files_list is not None and len(tar_files_list) != len(metadata_file_list):
                raise ValueError('The config must have the same number of tarfile paths and metadata file paths.')

            datasets = []
            for idx, metadata_file in enumerate(metadata_file_list):
                with open(metadata_file) as metadata_reader:
                    metadata = json.load(metadata_reader)
                if tar_files_list is None:
                    tar_files = metadata.get('tar_files')
                    if tar_files is not None:
                        # update absolute path of tar files based on metadata_file path
                        valid_tar_files = []
                        metadata_basedir = os.path.abspath(os.path.dirname(metadata_file))
                        updated_fn = 0
                        for fn in tar_files:
                            # if a file does not exist, look in metadata file directory
                            if os.path.exists(fn):
                                valid_fn = fn
                            else:
                                updated_fn += 1
                                valid_fn = os.path.join(metadata_basedir, os.path.basename(fn))
                                if not os.path.exists(valid_fn):
                                    raise RuntimeError(
                                        f"File in tarred dataset is missing from absolute and relative paths {fn}"
                                    )

                            valid_tar_files.append(valid_fn)

                        tar_files = valid_tar_files

                        logging.info(f'Updated the path of {updated_fn} tarred files')
                        logging.info(f'Loading from tarred dataset {tar_files}')
                else:
                    tar_files = tar_files_list[idx]
                    if metadata.get('tar_files') is not None:
                        logging.info(
                            f'Tar file paths found in both cfg and metadata using one in cfg by default - {tar_files}'
                        )

                dataset = TarredTranslationDataset(
                    text_tar_filepaths=tar_files,
                    metadata_path=metadata_file,
                    encoder_tokenizer=self.encoder_tokenizer,
                    decoder_tokenizer=self.decoder_tokenizer,
                    shuffle_n=cfg.get("tar_shuffle_n", 100),
                    shard_strategy=cfg.get("shard_strategy", "scatter"),
                    global_rank=self.global_rank,
                    world_size=self.world_size,
                    reverse_lang_direction=cfg.get("reverse_lang_direction", False),
                    prepend_id=self.multilingual_ids[idx] if self.multilingual else None,
                )
                datasets.append(dataset)

            if len(datasets) > 1:
                dataset = ConcatDataset(
                    datasets=datasets,
                    sampling_technique=cfg.get('concat_sampling_technique'),
                    sampling_temperature=cfg.get('concat_sampling_temperature'),
                    sampling_probabilities=cfg.get('concat_sampling_probabilities'),
                    global_rank=self.global_rank,
                    world_size=self.world_size,
                )
            else:
                dataset = datasets[0]
        else:
            src_file_list = cfg.src_file_name
            tgt_file_list = cfg.tgt_file_name
            if isinstance(src_file_list, str):
                src_file_list = [src_file_list]
            if isinstance(tgt_file_list, str):
                tgt_file_list = [tgt_file_list]

            if len(src_file_list) != len(tgt_file_list):
                raise ValueError('The same number of filepaths must be passed in for source and target.')

            datasets = []
            for idx, src_file in enumerate(src_file_list):
                dataset = TranslationDataset(
                    dataset_src=str(Path(src_file).expanduser()),
                    dataset_tgt=str(Path(tgt_file_list[idx]).expanduser()),
                    tokens_in_batch=cfg.tokens_in_batch,
                    clean=cfg.get("clean", False),
                    max_seq_length=cfg.get("max_seq_length", 512),
                    min_seq_length=cfg.get("min_seq_length", 1),
                    max_seq_length_diff=cfg.get("max_seq_length_diff", 512),
                    max_seq_length_ratio=cfg.get("max_seq_length_ratio", 512),
                    cache_ids=cfg.get("cache_ids", False),
                    cache_data_per_node=cfg.get("cache_data_per_node", False),
                    use_cache=cfg.get("use_cache", False),
                    reverse_lang_direction=cfg.get("reverse_lang_direction", False),
                    prepend_id=self.multilingual_ids[idx] if self.multilingual else None,
                    add_src_num_words_to_batch=cfg.get("add_src_num_words_to_batch", False),
                    prepend_eos_in_tgt=cfg.get('prepend_eos_in_tgt', False),
                    add_tgt_word_replacement_to_batch=self.use_decoder_tips,
                )
                dataset.batchify(self.encoder_tokenizer, self.decoder_tokenizer)
                datasets.append(dataset)

            if len(datasets) > 1:
                dataset = ConcatDataset(
                    datasets=datasets,
                    shuffle=cfg.get('shuffle'),
                    sampling_technique=cfg.get('concat_sampling_technique'),
                    sampling_temperature=cfg.get('concat_sampling_temperature'),
                    sampling_probabilities=cfg.get('concat_sampling_probabilities'),
                    global_rank=self.global_rank,
                    world_size=self.world_size,
                )
            else:
                dataset = datasets[0]

        if cfg.shuffle:
            sampler = pt_data.RandomSampler(dataset)
        else:
            sampler = pt_data.SequentialSampler(dataset)

        return torch.utils.data.DataLoader(
            dataset=dataset,
            batch_size=1,
            sampler=None if (cfg.get("use_tarred_dataset", False) or isinstance(dataset, ConcatDataset)) else sampler,
            num_workers=cfg.get("num_workers", 2),
            pin_memory=cfg.get("pin_memory", False),
            drop_last=cfg.get("drop_last", False),
            persistent_workers=cfg.get("persistent_workers", False),
        )

    def replace_beam_with_sampling(self, topk=500):
        self.beam_search = TopKSequenceGenerator(
            embedding=self.decoder.embedding,
            decoder=self.decoder.decoder,
            log_softmax=self.log_softmax,
            max_sequence_length=self.beam_search.max_seq_length,
            beam_size=topk,
            bos=self.decoder_tokenizer.bos_id,
            pad=self.decoder_tokenizer.pad_id,
            eos=self.decoder_tokenizer.eos_id,
        )

    def _setup_eval_dataloader_from_config(self, cfg: DictConfig):
        src_file_name = cfg.get('src_file_name')
        tgt_file_name = cfg.get('tgt_file_name')

        if src_file_name is None or tgt_file_name is None:
            raise ValueError(
                'Validation dataloader needs both cfg.src_file_name and cfg.tgt_file_name to not be None.'
            )
        else:
            # convert src_file_name and tgt_file_name to list of strings
            if isinstance(src_file_name, str):
                src_file_list = [src_file_name]
            elif isinstance(src_file_name, ListConfig):
                src_file_list = src_file_name
            else:
                raise ValueError("cfg.src_file_name must be string or list of strings")
            if isinstance(tgt_file_name, str):
                tgt_file_list = [tgt_file_name]
            elif isinstance(tgt_file_name, ListConfig):
                tgt_file_list = tgt_file_name
            else:
                raise ValueError("cfg.tgt_file_name must be string or list of strings")
        if len(src_file_list) != len(tgt_file_list):
            raise ValueError('The same number of filepaths must be passed in for source and target validation.')

        dataloaders = []
        prepend_idx = 0
        for idx, src_file in enumerate(src_file_list):
            if self.multilingual:
                prepend_idx = idx
            dataset = TranslationDataset(
                dataset_src=str(Path(src_file).expanduser()),
                dataset_tgt=str(Path(tgt_file_list[idx]).expanduser()),
                tokens_in_batch=cfg.tokens_in_batch,
                clean=cfg.get("clean", False),
                max_seq_length=cfg.get("max_seq_length", 512),
                min_seq_length=cfg.get("min_seq_length", 1),
                max_seq_length_diff=cfg.get("max_seq_length_diff", 512),
                max_seq_length_ratio=cfg.get("max_seq_length_ratio", 512),
                cache_ids=cfg.get("cache_ids", False),
                cache_data_per_node=cfg.get("cache_data_per_node", False),
                use_cache=cfg.get("use_cache", False),
                reverse_lang_direction=cfg.get("reverse_lang_direction", False),
                prepend_id=self.multilingual_ids[prepend_idx] if self.multilingual else None,
                add_src_num_words_to_batch=cfg.get("add_src_num_words_to_batch", False),
                prepend_eos_in_tgt=cfg.get("prepend_eos_in_tgt", False),
                add_tgt_word_replacement_to_batch=self.use_decoder_tips,
            )
            dataset.batchify(self.encoder_tokenizer, self.decoder_tokenizer)

            if cfg.shuffle:
                sampler = pt_data.RandomSampler(dataset)
            else:
                sampler = pt_data.SequentialSampler(dataset)

            dataloader = torch.utils.data.DataLoader(
                dataset=dataset,
                batch_size=1,
                sampler=sampler,
                num_workers=cfg.get("num_workers", 2),
                pin_memory=cfg.get("pin_memory", False),
                drop_last=cfg.get("drop_last", False),
            )
            dataloaders.append(dataloader)

        return dataloaders

    def setup_pre_and_post_processing_utils(self, source_lang, target_lang):
        """
        Creates source and target processor objects for input and output pre/post-processing.
        """
        self.source_processor, self.target_processor = None, None

        if self.encoder_tokenizer_library == 'byte-level':
            self.source_processor = ByteLevelProcessor()
        elif (source_lang == 'en' and target_lang == 'ja') or (source_lang == 'ja' and target_lang == 'en'):
            self.source_processor = EnJaProcessor(source_lang)
        elif source_lang == 'zh':
            self.source_processor = ChineseProcessor()
        elif source_lang == 'hi':
            self.source_processor = IndicProcessor(source_lang)
        elif source_lang is not None and source_lang not in ['ja', 'zh', 'hi']:
            self.source_processor = MosesProcessor(source_lang)
        elif source_lang == 'ignore':
            self.source_processor = None

        if self.decoder_tokenizer_library == 'byte-level':
            self.target_processor = ByteLevelProcessor()
        elif (source_lang == 'en' and target_lang == 'ja') or (source_lang == 'ja' and target_lang == 'en'):
            self.target_processor = EnJaProcessor(target_lang)
        elif target_lang == 'zh':
            self.target_processor = ChineseProcessor()
        elif target_lang == 'hi':
            self.target_processor = IndicProcessor(target_lang)
        elif target_lang is not None and target_lang not in ['ja', 'zh', 'hi']:
            self.target_processor = MosesProcessor(target_lang)
        elif target_lang == 'ignore':
            self.target_processor == None

        return self.source_processor, self.target_processor

    def ids_to_postprocessed_text(self, beam_ids, tokenizer, processor, filter_beam_ids=True):
        if filter_beam_ids:
            beam_ids = self.filter_predicted_ids(beam_ids)
        translations = [tokenizer.ids_to_text(tr) for tr in beam_ids.cpu().numpy()]
        if processor is not None:
            translations = [processor.detokenize(translation.split(' ')) for translation in translations]
        return translations

    @torch.no_grad()
    def batch_translate(
        self,
        src: torch.LongTensor,
        src_mask: torch.LongTensor,
        return_beam_scores: bool = False,
        cache={},
        num_tgt_words: Optional[List[int]] = None,
        tgt_replacement_mask=None,
        tgt_replacements=None,
    ):
        """
        Translates a minibatch of inputs from source language to target language.
        Args:
            src: minibatch of inputs in the src language (batch x seq_len)
            src_mask: mask tensor indicating elements to be ignored (batch x seq_len)
        Returns:
            translations: a list strings containing detokenized translations
            inputs: a list of string containing detokenized inputs
        """
        mode = self.training
        timer = cache.get("timer", None)
        try:
            self.eval()
            if timer is not None:
                timer.start("encoder")
            src_hiddens = self.encoder(input_ids=src, encoder_mask=src_mask)
            if timer is not None:
                timer.stop("encoder")
                timer.start("sampler")
            best_translations = self.beam_search(
                encoder_hidden_states=src_hiddens,
                encoder_input_mask=src_mask,
                return_beam_scores=return_beam_scores,
                num_tgt_words=num_tgt_words,
                ground_truth_tgt_replacement_mask=tgt_replacement_mask,
                ground_truth_tgt_replacements=tgt_replacements,
            )
            if timer is not None:
                timer.stop("sampler")
            if return_beam_scores:
                all_translations, scores, best_translations = best_translations
                scores = scores.view(-1)
                all_translations = self.ids_to_postprocessed_text(
                    all_translations,
                    self.decoder_tokenizer,
                    self.target_processor,
                    filter_beam_ids=self.filter_beam_ids,
                )

            best_translations = self.ids_to_postprocessed_text(
                best_translations, self.decoder_tokenizer, self.target_processor, filter_beam_ids=self.filter_beam_ids
            )
            inputs = self.ids_to_postprocessed_text(
                src, self.encoder_tokenizer, self.source_processor, filter_beam_ids=False
            )

        finally:
            self.train(mode=mode)
        if return_beam_scores:
            return inputs, all_translations, scores.data.cpu().numpy().tolist(), best_translations

        return inputs, best_translations

    def prepare_inference_batch(self, text, prepend_ids=[], target=False, add_src_num_words_to_batch=False):
        inputs = []
        processor = self.source_processor if not target else self.target_processor
        tokenizer = self.encoder_tokenizer if not target else self.decoder_tokenizer
        num_src_words = []
        for txt in text:
            untokenized = txt
            if processor is not None:
                txt = processor.normalize(txt)
                txt = processor.tokenize(txt)
            ids = tokenizer.text_to_ids(txt)
            ids = prepend_ids + [tokenizer.bos_id] + ids + [tokenizer.eos_id]
            inputs.append(ids)
            num_src_words.append(len(untokenized.split()))
        max_len = max(len(txt) for txt in inputs)
        src_ids_ = np.ones((len(inputs), max_len)) * tokenizer.pad_id
        for i, txt in enumerate(inputs):
            src_ids_[i][: len(txt)] = txt

        src_mask = torch.FloatTensor((src_ids_ != tokenizer.pad_id)).to(self.device)
        src = torch.LongTensor(src_ids_).to(self.device)
        return src, src_mask, torch.IntTensor(num_src_words) if add_src_num_words_to_batch else None

    # TODO: We should drop source/target_lang arguments in favor of using self.src/tgt_language
    @torch.no_grad()
    def translate(
        self,
        text: List[str],
        source_lang: str = None,
        target_lang: str = None,
        return_beam_scores: bool = False,
        add_src_num_words_to_batch=False,
        log_timing: bool = False,
    ) -> List[str]:
        """
        Translates list of sentences from source language to target language.
        Should be regular text, this method performs its own tokenization/de-tokenization
        Args:
            text: list of strings to translate
            source_lang: if not None, corresponding MosesTokenizer and MosesPunctNormalizer will be run
            target_lang: if not None, corresponding MosesDecokenizer will be run
        Returns:
            list of translated strings
        """
        # __TODO__: This will reset both source and target processors even if you want to reset just one.
        self.setup_pre_and_post_processing_utils(source_lang, target_lang)
        mode = self.training
        prepend_ids = []
        if self.multilingual:
            if source_lang is None or target_lang is None:
                raise ValueError("Expect source_lang and target_lang to infer for multilingual model.")
            src_symbol = self.encoder_tokenizer.token_to_id('<' + source_lang + '>')
            tgt_symbol = self.encoder_tokenizer.token_to_id('<' + target_lang + '>')
            if src_symbol in self.multilingual_ids:
                prepend_ids = [src_symbol]
            elif tgt_symbol in self.multilingual_ids:
                prepend_ids = [tgt_symbol]

        if log_timing:
            timer = timers.NamedTimer()
        else:
            timer = None

        cache = {
            "timer": timer,
        }

        try:
            self.eval()
            src, src_mask, num_src_words = self.prepare_inference_batch(
                text, prepend_ids, add_src_num_words_to_batch=add_src_num_words_to_batch
            )
            if return_beam_scores:
                _, all_translations, scores, best_translations = self.batch_translate(
                    src, src_mask, return_beam_scores=True, num_tgt_words=num_src_words, cache=cache,
                )
                return_val = all_translations, scores, best_translations
            else:
                _, best_translations = self.batch_translate(
                    src, src_mask, return_beam_scores=False, cache=cache, num_tgt_words=num_src_words
                )
                return_val = best_translations
        finally:
            self.train(mode=mode)

        if log_timing:
            timing = timer.export()
            timing["mean_src_length"] = src_mask.sum().cpu().item() / src_mask.shape[0]
            tgt, tgt_mask = self.prepare_inference_batch(best_translations, prepend_ids, target=True)
            timing["mean_tgt_length"] = tgt_mask.sum().cpu().item() / tgt_mask.shape[0]

            if type(return_val) is tuple:
                return_val = return_val + (timing,)
            else:
                return_val = (return_val, timing)

        return return_val

    def export(self, output: str, input_example=None, output_example=None, **kwargs):
        encoder_exp, encoder_descr = self.encoder.export(
            self._augment_output_filename(output, 'Encoder'),
            input_example=input_example,
            output_example=None,
            **kwargs,
        )
        decoder_exp, decoder_descr = self.decoder.export(
            self._augment_output_filename(output, 'Decoder'),
            # TODO: propagate from export()
            input_example=None,
            output_example=None,
            **kwargs,
        )
        return encoder_exp + decoder_exp, encoder_descr + decoder_descr

    @classmethod
    def list_available_models(cls) -> Optional[Dict[str, str]]:
        """
        This method returns a list of pre-trained model which can be instantiated directly from NVIDIA's NGC cloud.

        Returns:
            List of available pre-trained models.
        """
        result = []
        model = PretrainedModelInfo(
            pretrained_model_name="nmt_en_de_transformer12x2",
            location="https://api.ngc.nvidia.com/v2/models/nvidia/nemo/nmt_en_de_transformer12x2/versions/1.0.0rc1/files/nmt_en_de_transformer12x2.nemo",
            description="En->De translation model. See details here: https://ngc.nvidia.com/catalog/models/nvidia:nemo:nmt_en_de_transformer12x2",
        )
        result.append(model)

        model = PretrainedModelInfo(
            pretrained_model_name="nmt_de_en_transformer12x2",
            location="https://api.ngc.nvidia.com/v2/models/nvidia/nemo/nmt_de_en_transformer12x2/versions/1.0.0rc1/files/nmt_de_en_transformer12x2.nemo",
            description="De->En translation model. See details here: https://ngc.nvidia.com/catalog/models/nvidia:nemo:nmt_de_en_transformer12x2",
        )
        result.append(model)

        model = PretrainedModelInfo(
            pretrained_model_name="nmt_en_es_transformer12x2",
            location="https://api.ngc.nvidia.com/v2/models/nvidia/nemo/nmt_en_es_transformer12x2/versions/1.0.0rc1/files/nmt_en_es_transformer12x2.nemo",
            description="En->Es translation model. See details here: https://ngc.nvidia.com/catalog/models/nvidia:nemo:nmt_en_es_transformer12x2",
        )
        result.append(model)

        model = PretrainedModelInfo(
            pretrained_model_name="nmt_es_en_transformer12x2",
            location="https://api.ngc.nvidia.com/v2/models/nvidia/nemo/nmt_es_en_transformer12x2/versions/1.0.0rc1/files/nmt_es_en_transformer12x2.nemo",
            description="Es->En translation model. See details here: https://ngc.nvidia.com/catalog/models/nvidia:nemo:nmt_es_en_transformer12x2",
        )
        result.append(model)

        model = PretrainedModelInfo(
            pretrained_model_name="nmt_en_fr_transformer12x2",
            location="https://api.ngc.nvidia.com/v2/models/nvidia/nemo/nmt_en_fr_transformer12x2/versions/1.0.0rc1/files/nmt_en_fr_transformer12x2.nemo",
            description="En->Fr translation model. See details here: https://ngc.nvidia.com/catalog/models/nvidia:nemo:nmt_en_fr_transformer12x2",
        )
        result.append(model)

        model = PretrainedModelInfo(
            pretrained_model_name="nmt_fr_en_transformer12x2",
            location="https://api.ngc.nvidia.com/v2/models/nvidia/nemo/nmt_fr_en_transformer12x2/versions/1.0.0rc1/files/nmt_fr_en_transformer12x2.nemo",
            description="Fr->En translation model. See details here: https://ngc.nvidia.com/catalog/models/nvidia:nemo:nmt_fr_en_transformer12x2",
        )
        result.append(model)

        model = PretrainedModelInfo(
            pretrained_model_name="nmt_en_ru_transformer6x6",
            location="https://api.ngc.nvidia.com/v2/models/nvidia/nemo/nmt_en_ru_transformer6x6/versions/1.0.0rc1/files/nmt_en_ru_transformer6x6.nemo",
            description="En->Ru translation model. See details here: https://ngc.nvidia.com/catalog/models/nvidia:nemo:nmt_en_ru_transformer6x6",
        )
        result.append(model)

        model = PretrainedModelInfo(
            pretrained_model_name="nmt_ru_en_transformer6x6",
            location="https://api.ngc.nvidia.com/v2/models/nvidia/nemo/nmt_ru_en_transformer6x6/versions/1.0.0rc1/files/nmt_ru_en_transformer6x6.nemo",
            description="Ru->En translation model. See details here: https://ngc.nvidia.com/catalog/models/nvidia:nemo:nmt_ru_en_transformer6x6",
        )
        result.append(model)

        model = PretrainedModelInfo(
            pretrained_model_name="nmt_zh_en_transformer6x6",
            location="https://api.ngc.nvidia.com/v2/models/nvidia/nemo/nmt_zh_en_transformer6x6/versions/1.0.0rc1/files/nmt_zh_en_transformer6x6.nemo",
            description="Zh->En translation model. See details here: https://ngc.nvidia.com/catalog/models/nvidia:nemo:nmt_zh_en_transformer6x6",
        )
        result.append(model)

        model = PretrainedModelInfo(
            pretrained_model_name="nmt_en_zh_transformer6x6",
            location="https://api.ngc.nvidia.com/v2/models/nvidia/nemo/nmt_en_zh_transformer6x6/versions/1.0.0rc1/files/nmt_en_zh_transformer6x6.nemo",
            description="En->Zh translation model. See details here: https://ngc.nvidia.com/catalog/models/nvidia:nemo:nmt_en_zh_transformer6x6",
        )
        result.append(model)

        # English <-> Hindi models

        model = PretrainedModelInfo(
            pretrained_model_name="nmt_hi_en_transformer12x2",
            location="https://api.ngc.nvidia.com/v2/models/nvidia/nemo/nmt_hi_en_transformer12x2/versions/v1.0.0/files/nmt_hi_en_transformer12x2.nemo",
            description="Hi->En translation model. See details here: https://ngc.nvidia.com/catalog/models/nvidia:nemo:nmt_hi_en_transformer12x2",
        )
        result.append(model)

        model = PretrainedModelInfo(
            pretrained_model_name="nmt_en_hi_transformer12x2",
            location="https://api.ngc.nvidia.com/v2/models/nvidia/nemo/nmt_en_hi_transformer12x2/versions/v1.0.0/files/nmt_en_hi_transformer12x2.nemo",
            description="En->Hi translation model. See details here: https://ngc.nvidia.com/catalog/models/nvidia:nemo:nmt_en_hi_transformer12x2",
        )
        result.append(model)

        # De/Fr/Es -> English models

        model = PretrainedModelInfo(
            pretrained_model_name="mnmt_deesfr_en_transformer12x2",
            location="https://api.ngc.nvidia.com/v2/models/nvidia/nemo/mnmt_deesfr_en_transformer12x2/versions/1.2.0/files/mnmt_deesfr_en_transformer12x2.nemo",
            description="De/Es/Fr->En multilingual many-one translation model. The model has 12 encoder and 2 decoder layers with hidden dim 1,024. See details here: https://ngc.nvidia.com/catalog/models/nvidia:nemo:mnmt_deesfr_en_transformer12x2",
        )
        result.append(model)

        model = PretrainedModelInfo(
            pretrained_model_name="mnmt_deesfr_en_transformer24x6",
            location="https://api.ngc.nvidia.com/v2/models/nvidia/nemo/mnmt_deesfr_en_transformer24x6/versions/1.2.0/files/mnmt_deesfr_en_transformer24x6.nemo",
            description="De/Es/Fr->En multilingual many-one translation model. The model has 24 encoder and 6 decoder layers with hidden dim 1,024. See details here: https://ngc.nvidia.com/catalog/models/nvidia:nemo:mnmt_deesfr_en_transformer24x6",
        )
        result.append(model)

        model = PretrainedModelInfo(
            pretrained_model_name="mnmt_deesfr_en_transformer6x6",
            location="https://api.ngc.nvidia.com/v2/models/nvidia/nemo/mnmt_deesfr_en_transformer6x6/versions/1.2.0/files/mnmt_deesfr_en_transformer6x6.nemo",
            description="De/Es/Fr->En multilingual many-one translation model. The model has 6 encoder and 6 decoder layers with hidden dim 1,024. See details here: https://ngc.nvidia.com/catalog/models/nvidia:nemo:mnmt_deesfr_en_transformer6x6",
        )
        result.append(model)

        # English -> De/Fr/Es models

        model = PretrainedModelInfo(
            pretrained_model_name="mnmt_en_deesfr_transformer12x2",
            location="https://api.ngc.nvidia.com/v2/models/nvidia/nemo/mnmt_en_deesfr_transformer12x2/versions/1.2.0/files/mnmt_en_deesfr_transformer12x2.nemo",
            description="En->De/Es/Fr multilingual one-many translation model. The model has 12 encoder and 2 decoder layers with hidden dim 1,024. See details here: https://ngc.nvidia.com/catalog/models/nvidia:nemo:mnmt_en_deesfr_transformer12x2",
        )
        result.append(model)

        model = PretrainedModelInfo(
            pretrained_model_name="mnmt_en_deesfr_transformer24x6",
            location="https://api.ngc.nvidia.com/v2/models/nvidia/nemo/mnmt_en_deesfr_transformer24x6/versions/1.2.0/files/mnmt_en_deesfr_transformer24x6.nemo",
            description="En->De/Es/Fr multilingual one-many translation model. The model has 24 encoder and 6 decoder layers with hidden dim 1,024. See details here: https://ngc.nvidia.com/catalog/models/nvidia:nemo:mnmt_en_deesfr_transformer24x6",
        )
        result.append(model)

        model = PretrainedModelInfo(
            pretrained_model_name="mnmt_en_deesfr_transformer6x6",
            location="https://api.ngc.nvidia.com/v2/models/nvidia/nemo/mnmt_en_deesfr_transformer6x6/versions/1.2.0/files/mnmt_en_deesfr_transformer6x6.nemo",
            description="En->De/Es/Fr multilingual one-many translation model. The model has 6 encoder and 6 decoder layers with hidden dim 1,024. See details here: https://ngc.nvidia.com/catalog/models/nvidia:nemo:mnmt_en_deesfr_transformer6x6",
        )
        result.append(model)

        model = PretrainedModelInfo(
            pretrained_model_name="mnmt_en_deesfr_transformerbase",
            location="https://api.ngc.nvidia.com/v2/models/nvidia/nemo/mnmt_en_deesfr_transformerbase/versions/1.2.0/files/mnmt_en_deesfr_transformerbase.nemo",
            description="En->De/Es/Fr multilingual one-many translation model. The model has 6 encoder and 6 decoder layers with hidden dim 512. See details here: https://ngc.nvidia.com/catalog/models/nvidia:nemo:mnmt_en_deesfr_transformerbase",
        )
        result.append(model)

        # 24x6 models
        model = PretrainedModelInfo(
            pretrained_model_name="nmt_en_de_transformer24x6",
            location="https://api.ngc.nvidia.com/v2/models/nvidia/nemo/nmt_en_de_transformer24x6/versions/1.5/files/en_de_24x6.nemo",
            description="En->De translation model. See details here: https://ngc.nvidia.com/catalog/models/nvidia:nemo:nmt_en_de_transformer24x6",
        )
        result.append(model)

        model = PretrainedModelInfo(
            pretrained_model_name="nmt_de_en_transformer24x6",
            location="https://api.ngc.nvidia.com/v2/models/nvidia/nemo/nmt_de_en_transformer24x6/versions/1.5/files/de_en_24x6.nemo",
            description="De->En translation model. See details here: https://ngc.nvidia.com/catalog/models/nvidia:nemo:nmt_de_en_transformer24x6",
        )
        result.append(model)

        model = PretrainedModelInfo(
            pretrained_model_name="nmt_en_es_transformer24x6",
            location="https://api.ngc.nvidia.com/v2/models/nvidia/nemo/nmt_en_es_transformer24x6/versions/1.5/files/en_es_24x6.nemo",
            description="En->Es translation model. See details here: https://ngc.nvidia.com/catalog/models/nvidia:nemo:nmt_en_es_transformer24x6",
        )
        result.append(model)

        model = PretrainedModelInfo(
            pretrained_model_name="nmt_es_en_transformer24x6",
            location="https://api.ngc.nvidia.com/v2/models/nvidia/nemo/nmt_es_en_transformer24x6/versions/1.5/files/es_en_24x6.nemo",
            description="Es->En translation model. See details here: https://ngc.nvidia.com/catalog/models/nvidia:nemo:nmt_es_en_transformer24x6",
        )
        result.append(model)

        model = PretrainedModelInfo(
            pretrained_model_name="nmt_en_fr_transformer24x6",
            location="https://api.ngc.nvidia.com/v2/models/nvidia/nemo/nmt_en_fr_transformer24x6/versions/1.5/files/en_fr_24x6.nemo",
            description="En->Fr translation model. See details here: https://ngc.nvidia.com/catalog/models/nvidia:nemo:nmt_en_fr_transformer24x6",
        )
        result.append(model)

        model = PretrainedModelInfo(
            pretrained_model_name="nmt_fr_en_transformer24x6",
            location="https://api.ngc.nvidia.com/v2/models/nvidia/nemo/nmt_fr_en_transformer24x6/versions/1.5/files/fr_en_24x6.nemo",
            description="Fr->En translation model. See details here: https://ngc.nvidia.com/catalog/models/nvidia:nemo:nmt_fr_en_transformer24x6",
        )
        result.append(model)

        model = PretrainedModelInfo(
            pretrained_model_name="nmt_en_ru_transformer24x6",
            location="https://api.ngc.nvidia.com/v2/models/nvidia/nemo/nmt_en_ru_transformer24x6/versions/1.5/files/en_ru_24x6.nemo",
            description="En->Ru translation model. See details here: https://ngc.nvidia.com/catalog/models/nvidia:nemo:nmt_en_ru_transformer24x6",
        )
        result.append(model)

        model = PretrainedModelInfo(
            pretrained_model_name="nmt_ru_en_transformer24x6",
            location="https://api.ngc.nvidia.com/v2/models/nvidia/nemo/nmt_ru_en_transformer24x6/versions/1.5/files/ru_en_24x6.nemo",
            description="Ru->En translation model. See details here: https://ngc.nvidia.com/catalog/models/nvidia:nemo:nmt_ru_en_transformer24x6",
        )
        result.append(model)

        model = PretrainedModelInfo(
            pretrained_model_name="nmt_en_zh_transformer24x6",
            location="https://api.ngc.nvidia.com/v2/models/nvidia/nemo/nmt_en_zh_transformer24x6/versions/1.5/files/en_zh_24x6.nemo",
            description="En->Zh translation model. See details here: https://ngc.nvidia.com/catalog/models/nvidia:nemo:nmt_en_zh_transformer24x6",
        )
        result.append(model)

        model = PretrainedModelInfo(
            pretrained_model_name="nmt_zh_en_transformer24x6",
            location="https://api.ngc.nvidia.com/v2/models/nvidia/nemo/nmt_zh_en_transformer24x6/versions/1.5/files/zh_en_24x6.nemo",
            description="Zh->En translation model. See details here: https://ngc.nvidia.com/catalog/models/nvidia:nemo:nmt_zh_en_transformer24x6",
        )
        result.append(model)

        return result<|MERGE_RESOLUTION|>--- conflicted
+++ resolved
@@ -54,7 +54,6 @@
 __all__ = ['MTEncDecModel']
 
 
-<<<<<<< HEAD
 def increase_l2_fetch_granularity():
     _libcudart = ctypes.CDLL('libcudart.so')
     # Set device limit on the current device
@@ -94,10 +93,7 @@
     return vocabulary
 
 
-class MTEncDecModel(EncDecNLPModel):
-=======
 class MTEncDecModel(EncDecNLPModel, Exportable):
->>>>>>> a3312f34
     """
     Encoder-decoder machine translation model.
     """
