--- conflicted
+++ resolved
@@ -138,18 +138,13 @@
 
         peft_model_cfg.activations_checkpoint_granularity = None
         peft_model_cfg.activations_checkpoint_method = None
-<<<<<<< HEAD
         peft_model_cfg.activations_checkpoint_layers_per_pipeline = None
         if peft_model_cfg.get("use_flash_attention", False):
             peft_model_cfg.use_flash_attention = cfg.model.use_flash_attention
         if peft_model_cfg.get("apply_query_key_layer_scaling", False):
             peft_model_cfg.apply_query_key_layer_scaling = cfg.model.get('apply_query_key_layer_scaling', True)
-=======
-        if peft_model_cfg.get("use_flash_attention", False):
-            peft_model_cfg.use_flash_attention = cfg.model.use_flash_attention
         if cfg.model.get("seq_len_interpolation_factor", None) is not None:
             peft_model_cfg["seq_len_interpolation_factor"] = cfg.model.seq_len_interpolation_factor
->>>>>>> 728403d8
 
     with open_dict(cfg):
         # update the config with the trained model config
